--- conflicted
+++ resolved
@@ -7,33 +7,25 @@
  *
  * http://www.apache.org/licenses/LICENSE-2.0
  *
-<<<<<<< HEAD
- *   Unless required by applicable law or agreed to in writing, software
- *   distributed under the License is distributed on an "AS IS" BASIS,
- *   WITHOUT WARRANTIES OR CONDITIONS OF ANY KIND, either express or implied.
- *   See the License for the specific language governing permissions and
- *   limitations under the License.
- *
- *   The following only applies to changes made to this file as part of YugaByte development.
- *
- *      Portions Copyright (c) YugaByte, Inc.
- *
- *   Licensed under the Apache License, Version 2.0 (the "License"); you may not use this file
- *   except in compliance with the License.  You may obtain a copy of the License at
- *
- *      http://www.apache.org/licenses/LICENSE-2.0
- *
- *   Unless required by applicable law or agreed to in writing, software distributed under the
- *   License is distributed on an "AS IS" BASIS, WITHOUT WARRANTIES OR CONDITIONS OF ANY KIND,
- *   either express or implied.  See the License for the specific language governing permissions
- *   and limitations under the License.
-=======
  * Unless required by applicable law or agreed to in writing, software
  * distributed under the License is distributed on an "AS IS" BASIS,
  * WITHOUT WARRANTIES OR CONDITIONS OF ANY KIND, either express or implied.
  * See the License for the specific language governing permissions and
  * limitations under the License.
->>>>>>> 5d6c974d
+ *
+ *   The following only applies to changes made to this file as part of YugaByte development.
+ *
+ *      Portions Copyright (c) YugaByte, Inc.
+ *
+ *   Licensed under the Apache License, Version 2.0 (the "License"); you may not use this file
+ *   except in compliance with the License.  You may obtain a copy of the License at
+ *
+ *      http://www.apache.org/licenses/LICENSE-2.0
+ *
+ *   Unless required by applicable law or agreed to in writing, software distributed under the
+ *   License is distributed on an "AS IS" BASIS, WITHOUT WARRANTIES OR CONDITIONS OF ANY KIND,
+ *   either express or implied.  See the License for the specific language governing permissions
+ *   and limitations under the License.
  */
 package com.datastax.driver.core.policies;
 
@@ -41,16 +33,9 @@
 import com.datastax.driver.core.DefaultEndPointFactory;
 import com.datastax.driver.core.EndPointFactory;
 import com.datastax.driver.core.TimestampGenerator;
-
-<<<<<<< HEAD
 import com.yugabyte.driver.core.policies.PartitionAwarePolicy;
 
-/**
- * Policies configured for a {@link com.datastax.driver.core.Cluster} instance.
- */
-=======
 /** Policies configured for a {@link com.datastax.driver.core.Cluster} instance. */
->>>>>>> 5d6c974d
 public class Policies {
 
   /**
@@ -94,23 +79,6 @@
     this.endPointFactory = endPointFactory;
   }
 
-<<<<<<< HEAD
-    /**
-     * The default load balancing policy.
-     * <p/>
-     * The default load balancing policy is
-     * {@link com.yugabyte.driver.core.policies.PartitionAwarePolicy PartitionAwarePolicy} with
-     * data-center awareness (so
-     * {@code new PartitionAwarePolicy(new DCAwareRoundRobinPolicy.Builder().build())}).
-     *
-     * @return the default load balancing policy.
-     */
-    public static LoadBalancingPolicy defaultLoadBalancingPolicy() {
-        // Note: balancing policies are stateful, so we can't store that in a static or that would screw thing
-        // up if multiple Cluster instance are started in the same JVM.
-      return new PartitionAwarePolicy();
-    }
-=======
   /**
    * The default load balancing policy.
    *
@@ -119,7 +87,7 @@
    *
    * <p>Note that this policy shuffles the replicas when token awareness is used, see {@link
    * TokenAwarePolicy#TokenAwarePolicy(LoadBalancingPolicy, boolean)} for an explanation of the
-   * tradeoffs.
+   * tradeoffs. {@code new PartitionAwarePolicy(new DCAwareRoundRobinPolicy.Builder().build())}).
    *
    * @return the default load balancing policy.
    */
@@ -127,9 +95,8 @@
     // Note: balancing policies are stateful, so we can't store that in a static or that would screw
     // thing
     // up if multiple Cluster instance are started in the same JVM.
-    return new TokenAwarePolicy(DCAwareRoundRobinPolicy.builder().build());
-  }
->>>>>>> 5d6c974d
+    return new PartitionAwarePolicy();
+  }
 
   /**
    * The default reconnection policy.
