--- conflicted
+++ resolved
@@ -61,114 +61,6 @@
         public ConsistencyLevel getConsistencyLevel() {
           return ConsistencyLevel.ONE;
         }
-<<<<<<< HEAD
-    };
-
-    private volatile ConsistencyLevel consistency;
-    private volatile ConsistencyLevel serialConsistency;
-    private volatile boolean traceQuery;
-    private volatile int fetchSize;
-    private volatile long defaultTimestamp = Long.MIN_VALUE;
-    private volatile int readTimeoutMillis = Integer.MIN_VALUE;
-    private volatile RetryPolicy retryPolicy;
-    private volatile ByteBuffer pagingState;
-    protected volatile Boolean idempotent;
-    private volatile Map<String, ByteBuffer> outgoingPayload;
-
-    // We don't want to expose the constructor, because the code relies on this being only sub-classed by RegularStatement, BoundStatement and BatchStatement
-    Statement() {
-    }
-
-    /**
-     * Sets the consistency level for the query.
-     *
-     * @param consistency the consistency level to set.
-     * @return this {@code Statement} object.
-     */
-    public Statement setConsistencyLevel(ConsistencyLevel consistency) {
-        this.consistency = consistency;
-        return this;
-    }
-
-    /**
-     * The consistency level for this query.
-     *
-     * @return the consistency level for this query, or {@code null} if no
-     * consistency level has been specified (through {@code setConsistencyLevel}).
-     * In the latter case, the default consistency level will be used.
-     */
-    public ConsistencyLevel getConsistencyLevel() {
-        return consistency;
-  }
-
-    /**
-     * Sets the serial consistency level for the query.
-     * <p/>
-     * The serial consistency level is only used by conditional updates ({@code INSERT}, {@code UPDATE}
-     * or {@code DELETE} statements with an {@code IF} condition).
-     * For those, the serial consistency level defines
-     * the consistency level of the serial phase (or "paxos" phase) while the
-     * normal consistency level defines the consistency for the "learn" phase, i.e. what
-     * type of reads will be guaranteed to see the update right away. For instance, if
-     * a conditional write has a regular consistency of QUORUM (and is successful), then a
-     * QUORUM read is guaranteed to see that write. But if the regular consistency of that
-     * write is ANY, then only a read with a consistency of SERIAL is guaranteed to see it
-     * (even a read with consistency ALL is not guaranteed to be enough).
-     * <p/>
-     * The serial consistency can only be one of {@code ConsistencyLevel.SERIAL} or
-     * {@code ConsistencyLevel.LOCAL_SERIAL}. While {@code ConsistencyLevel.SERIAL} guarantees full
-     * linearizability (with other SERIAL updates), {@code ConsistencyLevel.LOCAL_SERIAL} only
-     * guarantees it in the local data center.
-     * <p/>
-     * The serial consistency level is ignored for any query that is not a conditional
-     * update (serial reads should use the regular consistency level for instance).
-     *
-     * @param serialConsistency the serial consistency level to set.
-     * @return this {@code Statement} object.
-     * @throws IllegalArgumentException if {@code serialConsistency} is not one of
-     *                                  {@code ConsistencyLevel.SERIAL} or {@code ConsistencyLevel.LOCAL_SERIAL}.
-     */
-    public Statement setSerialConsistencyLevel(ConsistencyLevel serialConsistency) {
-        if (!serialConsistency.isSerial())
-            throw new IllegalArgumentException("Supplied consistency level is not serial: " + serialConsistency);
-        this.serialConsistency = serialConsistency;
-        return this;
-    }
-
-    /**
-     * The serial consistency level for this query.
-     * <p/>
-     * See {@link #setSerialConsistencyLevel(ConsistencyLevel)} for more detail on the serial consistency level.
-     *
-     * @return the serial consistency level for this query, or {@code null} if no serial
-     * consistency level has been specified (through {@link #setSerialConsistencyLevel(ConsistencyLevel)}).
-     * In the latter case, the default serial consistency level will be used.
-     */
-    public ConsistencyLevel getSerialConsistencyLevel() {
-        return serialConsistency;
-    }
-
-    /**
-     * Enables tracing for this query.
-     * <p/>
-     * By default (that is unless you call this method), tracing is not enabled.
-     *
-     * @return this {@code Statement} object.
-     */
-    public Statement enableTracing() {
-        this.traceQuery = true;
-        return this;
-    }
-
-    /**
-     * Disables tracing for this query.
-     *
-     * @return this {@code Statement} object.
-     */
-    public Statement disableTracing() {
-        this.traceQuery = false;
-        return this;
-=======
       };
 
   private volatile ConsistencyLevel consistency;
@@ -529,7 +421,6 @@
                 + "this means that either the paging state contents were altered, "
                 + "or you're trying to apply it to a different statement");
       }
->>>>>>> 5d6c974d
     }
     return this;
   }
