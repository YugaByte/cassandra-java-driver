--- conflicted
+++ resolved
@@ -1187,6 +1187,13 @@
                 metadata.add(address);
             }
 
+            // Make a copy of the hosts - which only contain the contact points at this stage - before we initialize the
+            // control connection. We use a set with guaranteed insertion order, so that the contact points will remain
+            // first, before any other host discovered by the control connection.
+            // This is important if the load balancing policy is the DCAware one, because it needs to see the contact points
+            // first for the local DC detection to work properly.
+            Set<Host> hosts = Sets.newLinkedHashSet(metadata.allHosts());
+
             try {
                 try {
                     controlConnection.connect();
@@ -1197,34 +1204,17 @@
 
                     connectionFactory.protocolVersion = e.serverVersion;
                     try {
-                        // Make a copy of the hosts - which only contain the contact points at this stage - before we initialize the
-                        // control connection. We use a set with guaranteed insertion order, so that the contact points will remain
-                        // first, before any other host discovered by the control connection.
-                        // This is important if the load balancing policy is the DCAware one, because it needs to see the contact points
-                        // first for the local DC detection to work properly.
-                        Set<Host> hosts = Sets.newLinkedHashSet(metadata.allHosts());
-
                         controlConnection.connect();
-<<<<<<< HEAD
                     } catch (UnsupportedProtocolVersionException e1) {
                         throw new DriverInternalError("Cannot connect to node with its own version, this makes no sense", e);
                     }
                 }
-=======
-                        if (connectionFactory.protocolVersion < 0)
-                            connectionFactory.protocolVersion = 2;
-
-                        // metadata now also contains other hosts discovered by the connection, update our copy
-                        hosts.addAll(metadata.allHosts());
-
-                        // Now that the control connection is ready, we have all the information we need about the nodes (datacenter,
-                        // rack...) to initialize the load balancing policy
-                        loadBalancingPolicy().init(Cluster.this, hosts);
->>>>>>> afe04388
+
+                // metadata now also contains other hosts discovered by the connection, update our copy
+                hosts.addAll(metadata.allHosts());
 
                 // Now that the control connection is ready, we have all the information we need about the nodes (datacenter,
                 // rack...) to initialize the load balancing policy
-                Collection<Host> hosts = metadata.allHosts();
                 loadBalancingPolicy().init(Cluster.this, hosts);
 
                 isFullyInit = true;
