/*
 * Copyright DataStax, Inc.
 *
 * Licensed under the Apache License, Version 2.0 (the "License");
 * you may not use this file except in compliance with the License.
 * You may obtain a copy of the License at
 *
 * http://www.apache.org/licenses/LICENSE-2.0
 *
 * Unless required by applicable law or agreed to in writing, software
 * distributed under the License is distributed on an "AS IS" BASIS,
 * WITHOUT WARRANTIES OR CONDITIONS OF ANY KIND, either express or implied.
 * See the License for the specific language governing permissions and
 * limitations under the License.
 */
package com.datastax.driver.core.policies;

import com.datastax.driver.core.Cluster;
import com.datastax.driver.core.ConsistencyLevel;
import com.datastax.driver.core.Statement;
import com.datastax.driver.core.WriteType;
import com.datastax.driver.core.exceptions.DriverException;
import com.datastax.driver.core.exceptions.ReadFailureException;
import com.datastax.driver.core.exceptions.WriteFailureException;

/**
 * The default retry policy.
 *
 * <p>This policy retries queries in only two cases:
 *
 * <ul>
 *   <li>On a read timeout, retries once on the same host if enough replicas replied but data was
 *       not retrieved.
 *   <li>On a write timeout, retries once on the same host if we timeout while writing the
 *       distributed log used by batch statements.
 *   <li>On an unavailable exception, retries once on the next host.
 *   <li>On a request error, such as a client timeout, the query is retried on the next host. Do not
 *       retry on read or write failures.
 * </ul>
 *
 * <p>This retry policy is conservative in that it will never retry with a different consistency
 * level than the one of the initial operation.
 *
 * <p>In some cases, it may be convenient to use a more aggressive retry policy like {@link
 * DowngradingConsistencyRetryPolicy}.
 */
public class DefaultRetryPolicy implements RetryPolicy {

  public static final DefaultRetryPolicy INSTANCE = new DefaultRetryPolicy();

<<<<<<< HEAD
    protected DefaultRetryPolicy() {
    }
=======
  private DefaultRetryPolicy() {}
>>>>>>> 5d6c974d

  /**
   * {@inheritDoc}
   *
   * <p>This implementation triggers a maximum of one retry, and only if enough replicas had
   * responded to the read request but data was not retrieved amongst those. Indeed, that case
   * usually means that enough replica are alive to satisfy the consistency but the coordinator
   * picked a dead one for data retrieval, not having detected that replica as dead yet. The
   * reasoning for retrying then is that by the time we get the timeout the dead replica will likely
   * have been detected as dead and the retry has a high chance of success.
   *
   * @return {@code RetryDecision.retry(cl)} if no retry attempt has yet been tried and {@code
   *     receivedResponses >= requiredResponses && !dataRetrieved}, {@code RetryDecision.rethrow()}
   *     otherwise.
   */
  @Override
  public RetryDecision onReadTimeout(
      Statement statement,
      ConsistencyLevel cl,
      int requiredResponses,
      int receivedResponses,
      boolean dataRetrieved,
      int nbRetry) {
    if (nbRetry != 0) return RetryDecision.rethrow();

    return receivedResponses >= requiredResponses && !dataRetrieved
        ? RetryDecision.retry(cl)
        : RetryDecision.rethrow();
  }

  /**
   * {@inheritDoc}
   *
   * <p>This implementation triggers a maximum of one retry, and only in the case of a {@code
   * WriteType.BATCH_LOG} write. The reasoning for the retry in that case is that write to the
   * distributed batch log is tried by the coordinator of the write against a small subset of all
   * the nodes alive in the local datacenter. Hence, a timeout usually means that none of the nodes
   * in that subset were alive but the coordinator hasn't detected them as dead. By the time we get
   * the timeout the dead nodes will likely have been detected as dead and the retry has thus a high
   * chance of success.
   *
   * @return {@code RetryDecision.retry(cl)} if no retry attempt has yet been tried and {@code
   *     writeType == WriteType.BATCH_LOG}, {@code RetryDecision.rethrow()} otherwise.
   */
  @Override
  public RetryDecision onWriteTimeout(
      Statement statement,
      ConsistencyLevel cl,
      WriteType writeType,
      int requiredAcks,
      int receivedAcks,
      int nbRetry) {
    if (nbRetry != 0) return RetryDecision.rethrow();

    // If the batch log write failed, retry the operation as this might just be we were unlucky at
    // picking candidates
    // JAVA-764: testing the write type automatically filters out serial consistency levels as these
    // have always WriteType.CAS.
    return writeType == WriteType.BATCH_LOG ? RetryDecision.retry(cl) : RetryDecision.rethrow();
  }

  /**
   * {@inheritDoc}
   *
   * <p>This implementation does the following:
   *
   * <ul>
   *   <li>if this is the first retry ({@code nbRetry == 0}), it triggers a retry on the next host
   *       in the query plan with the same consistency level ({@link
   *       RetryPolicy.RetryDecision#tryNextHost(ConsistencyLevel) RetryDecision#tryNextHost(null)}.
   *       The rationale is that the first coordinator might have been network-isolated from all
   *       other nodes (thinking they're down), but still able to communicate with the client; in
   *       that case, retrying on the same host has almost no chance of success, but moving to the
   *       next host might solve the issue.
   *   <li>otherwise, the exception is rethrow.
   * </ul>
   */
  @Override
  public RetryDecision onUnavailable(
      Statement statement,
      ConsistencyLevel cl,
      int requiredReplica,
      int aliveReplica,
      int nbRetry) {
    return (nbRetry == 0) ? RetryDecision.tryNextHost(null) : RetryDecision.rethrow();
  }

  /** {@inheritDoc} */
  @Override
  public RetryDecision onRequestError(
      Statement statement, ConsistencyLevel cl, DriverException e, int nbRetry) {
    // do not retry these by default as they generally indicate a data problem or
    // other issue that is unlikely to be resolved by a retry.
    if (e instanceof WriteFailureException || e instanceof ReadFailureException) {
      return RetryDecision.rethrow();
    }
    return RetryDecision.tryNextHost(cl);
  }

  @Override
  public void init(Cluster cluster) {
    // nothing to do
  }

  @Override
  public void close() {
    // nothing to do
  }
}<|MERGE_RESOLUTION|>--- conflicted
+++ resolved
@@ -48,12 +48,7 @@
 
   public static final DefaultRetryPolicy INSTANCE = new DefaultRetryPolicy();
 
-<<<<<<< HEAD
-    protected DefaultRetryPolicy() {
-    }
-=======
-  private DefaultRetryPolicy() {}
->>>>>>> 5d6c974d
+  protected DefaultRetryPolicy() {}
 
   /**
    * {@inheritDoc}
