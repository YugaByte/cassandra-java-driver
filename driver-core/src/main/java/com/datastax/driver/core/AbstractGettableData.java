/*
 * Copyright DataStax, Inc.
 *
 * Licensed under the Apache License, Version 2.0 (the "License");
 * you may not use this file except in compliance with the License.
 * You may obtain a copy of the License at
 *
 * http://www.apache.org/licenses/LICENSE-2.0
 *
 * Unless required by applicable law or agreed to in writing, software
 * distributed under the License is distributed on an "AS IS" BASIS,
 * WITHOUT WARRANTIES OR CONDITIONS OF ANY KIND, either express or implied.
 * See the License for the specific language governing permissions and
 * limitations under the License.
 */
package com.datastax.driver.core;

import com.google.common.reflect.TypeToken;
import java.math.BigDecimal;
import java.math.BigInteger;
import java.net.InetAddress;
import java.nio.ByteBuffer;
<<<<<<< HEAD
import java.util.*;

public abstract class AbstractGettableData extends AbstractGettableByIndexData implements GettableData {

    /**
     * Creates a new AbstractGettableData object.
     *
     * @param protocolVersion the protocol version in which values returned
     *                        by {@link #getValue} will be returned. This must be a protocol version
     *                        supported by this driver. In general, the correct value will be the
     *                        value returned by {@link ProtocolOptions#getProtocolVersion}.
     * @throws IllegalArgumentException if {@code protocolVersion} is not a valid protocol version.
     */
    protected AbstractGettableData(ProtocolVersion protocolVersion) {
        super(protocolVersion);
    }

    /**
     * Returns the index corresponding to a given name.
     *
     * @param name the name for which to return the index of.
     * @return the index for the value coressponding to {@code name}.
     * @throws IllegalArgumentException if {@code name} is not valid name for this object.
     */
    protected abstract int getIndexOf(String name);

    /**
     * {@inheritDoc}
     */
    @Override
    public boolean isNull(String name) {
        return isNull(getIndexOf(name));
    }

    /**
     * {@inheritDoc}
     */
    @Override
    public boolean getBool(String name) {
        return getBool(getIndexOf(name));
    }

    /**
     * {@inheritDoc}
     */
    @Override
    public byte getByte(String name) {
        return getByte(getIndexOf(name));
    }

    /**
     * {@inheritDoc}
     */
    @Override
    public short getShort(String name) {
        return getShort(getIndexOf(name));
    }

    /**
     * {@inheritDoc}
     */
    @Override
    public int getInt(String name) {
        return getInt(getIndexOf(name));
    }

    /**
     * {@inheritDoc}
     */
    @Override
    public long getLong(String name) {
        return getLong(getIndexOf(name));
    }

    /**
     * {@inheritDoc}
     */
    @Override
    public Date getTimestamp(String name) {
        return getTimestamp(getIndexOf(name));
    }

    /**
     * {@inheritDoc}
     */
    @Override
    public LocalDate getDate(String name) {
        return getDate(getIndexOf(name));
    }

    /**
     * {@inheritDoc}
     */
    @Override
    public long getTime(String name) {
        return getTime(getIndexOf(name));
    }

    /**
     * {@inheritDoc}
     */
    @Override
    public float getFloat(String name) {
        return getFloat(getIndexOf(name));
    }

    /**
     * {@inheritDoc}
     */
    @Override
    public double getDouble(String name) {
        return getDouble(getIndexOf(name));
    }

    /**
     * {@inheritDoc}
     */
    @Override
    public ByteBuffer getBytesUnsafe(String name) {
        return getBytesUnsafe(getIndexOf(name));
    }

    /**
     * {@inheritDoc}
     */
    @Override
    public ByteBuffer getBytes(String name) {
        return getBytes(getIndexOf(name));
    }

    /**
     * {@inheritDoc}
     */
    @Override
    public String getString(String name) {
        return getString(getIndexOf(name));
    }

    /**
     * {@inheritDoc}
     */
    @Override
    public String getJson(String name) {
        return getString(getIndexOf(name));
    }

    /**
     * {@inheritDoc}
     */
    @Override
    public BigInteger getVarint(String name) {
        return getVarint(getIndexOf(name));
    }

    /**
     * {@inheritDoc}
     */
    @Override
    public BigDecimal getDecimal(String name) {
        return getDecimal(getIndexOf(name));
    }

    /**
     * {@inheritDoc}
     */
    @Override
    public UUID getUUID(String name) {
        return getUUID(getIndexOf(name));
    }

    /**
     * {@inheritDoc}
     */
    @Override
    public InetAddress getInet(String name) {
        return getInet(getIndexOf(name));
    }

    /**
     * {@inheritDoc}
     */
    @Override
    public <T> List<T> getList(String name, Class<T> elementsClass) {
        return getList(getIndexOf(name), elementsClass);
    }

    /**
     * {@inheritDoc}
     */
    @Override
    public <T> List<T> getList(String name, TypeToken<T> elementsType) {
        return getList(getIndexOf(name), elementsType);
    }

    /**
     * {@inheritDoc}
     */
    @Override
    public <T> Set<T> getSet(String name, Class<T> elementsClass) {
        return getSet(getIndexOf(name), elementsClass);
    }

    /**
     * {@inheritDoc}
     */
    @Override
    public <T> Set<T> getSet(String name, TypeToken<T> elementsType) {
        return getSet(getIndexOf(name), elementsType);
    }

    /**
     * {@inheritDoc}
     */
    @Override
    public <K, V> Map<K, V> getMap(String name, Class<K> keysClass, Class<V> valuesClass) {
        return getMap(getIndexOf(name), keysClass, valuesClass);
    }

    /**
     * {@inheritDoc}
     */
    @Override
    public <K, V> Map<K, V> getMap(String name, TypeToken<K> keysType, TypeToken<V> valuesType) {
        return getMap(getIndexOf(name), keysType, valuesType);
    }

    /**
     * {@inheritDoc}
     */
    @Override
    public UDTValue getUDTValue(String name) {
        return getUDTValue(getIndexOf(name));
    }

    /**
     * {@inheritDoc}
     */
    @Override
    public TupleValue getTupleValue(String name) {
        return getTupleValue(getIndexOf(name));
    }

    /**
     * {@inheritDoc}
     */
    @Override
    public Object getObject(String name) {
        return getObject(getIndexOf(name));
    }

    /**
     * {@inheritDoc}
     */
    @Override
    public <T> T get(String name, Class<T> targetClass) {
        return get(getIndexOf(name), targetClass);
    }

    /**
     * {@inheritDoc}
     */
    @Override
    public <T> T get(String name, TypeToken<T> targetType) {
        return get(getIndexOf(name), targetType);
    }

    /**
     * {@inheritDoc}
     */
    @Override
    public <T> T get(String name, TypeCodec<T> codec) {
        return get(getIndexOf(name), codec);
    }
=======
import java.util.Date;
import java.util.List;
import java.util.Map;
import java.util.Set;
import java.util.UUID;

public abstract class AbstractGettableData extends AbstractGettableByIndexData
    implements GettableData {

  /**
   * Creates a new AbstractGettableData object.
   *
   * @param protocolVersion the protocol version in which values returned by {@link #getValue} will
   *     be returned. This must be a protocol version supported by this driver. In general, the
   *     correct value will be the value returned by {@link ProtocolOptions#getProtocolVersion}.
   * @throws IllegalArgumentException if {@code protocolVersion} is not a valid protocol version.
   */
  protected AbstractGettableData(ProtocolVersion protocolVersion) {
    super(protocolVersion);
  }

  /**
   * Returns the index corresponding to a given name.
   *
   * @param name the name for which to return the index of.
   * @return the index for the value coressponding to {@code name}.
   * @throws IllegalArgumentException if {@code name} is not valid name for this object.
   */
  protected abstract int getIndexOf(String name);

  /** {@inheritDoc} */
  @Override
  public boolean isNull(String name) {
    return isNull(getIndexOf(name));
  }

  /** {@inheritDoc} */
  @Override
  public boolean getBool(String name) {
    return getBool(getIndexOf(name));
  }

  /** {@inheritDoc} */
  @Override
  public byte getByte(String name) {
    return getByte(getIndexOf(name));
  }

  /** {@inheritDoc} */
  @Override
  public short getShort(String name) {
    return getShort(getIndexOf(name));
  }

  /** {@inheritDoc} */
  @Override
  public int getInt(String name) {
    return getInt(getIndexOf(name));
  }

  /** {@inheritDoc} */
  @Override
  public long getLong(String name) {
    return getLong(getIndexOf(name));
  }

  /** {@inheritDoc} */
  @Override
  public Date getTimestamp(String name) {
    return getTimestamp(getIndexOf(name));
  }

  /** {@inheritDoc} */
  @Override
  public LocalDate getDate(String name) {
    return getDate(getIndexOf(name));
  }

  /** {@inheritDoc} */
  @Override
  public long getTime(String name) {
    return getTime(getIndexOf(name));
  }

  /** {@inheritDoc} */
  @Override
  public float getFloat(String name) {
    return getFloat(getIndexOf(name));
  }

  /** {@inheritDoc} */
  @Override
  public double getDouble(String name) {
    return getDouble(getIndexOf(name));
  }

  /** {@inheritDoc} */
  @Override
  public ByteBuffer getBytesUnsafe(String name) {
    return getBytesUnsafe(getIndexOf(name));
  }

  /** {@inheritDoc} */
  @Override
  public ByteBuffer getBytes(String name) {
    return getBytes(getIndexOf(name));
  }

  /** {@inheritDoc} */
  @Override
  public String getString(String name) {
    return getString(getIndexOf(name));
  }

  /** {@inheritDoc} */
  @Override
  public BigInteger getVarint(String name) {
    return getVarint(getIndexOf(name));
  }

  /** {@inheritDoc} */
  @Override
  public BigDecimal getDecimal(String name) {
    return getDecimal(getIndexOf(name));
  }

  /** {@inheritDoc} */
  @Override
  public UUID getUUID(String name) {
    return getUUID(getIndexOf(name));
  }

  /** {@inheritDoc} */
  @Override
  public InetAddress getInet(String name) {
    return getInet(getIndexOf(name));
  }

  /** {@inheritDoc} */
  @Override
  public <T> List<T> getList(String name, Class<T> elementsClass) {
    return getList(getIndexOf(name), elementsClass);
  }

  /** {@inheritDoc} */
  @Override
  public <T> List<T> getList(String name, TypeToken<T> elementsType) {
    return getList(getIndexOf(name), elementsType);
  }

  /** {@inheritDoc} */
  @Override
  public <T> Set<T> getSet(String name, Class<T> elementsClass) {
    return getSet(getIndexOf(name), elementsClass);
  }

  /** {@inheritDoc} */
  @Override
  public <T> Set<T> getSet(String name, TypeToken<T> elementsType) {
    return getSet(getIndexOf(name), elementsType);
  }

  /** {@inheritDoc} */
  @Override
  public <K, V> Map<K, V> getMap(String name, Class<K> keysClass, Class<V> valuesClass) {
    return getMap(getIndexOf(name), keysClass, valuesClass);
  }

  /** {@inheritDoc} */
  @Override
  public <K, V> Map<K, V> getMap(String name, TypeToken<K> keysType, TypeToken<V> valuesType) {
    return getMap(getIndexOf(name), keysType, valuesType);
  }

  /** {@inheritDoc} */
  @Override
  public UDTValue getUDTValue(String name) {
    return getUDTValue(getIndexOf(name));
  }

  /** {@inheritDoc} */
  @Override
  public TupleValue getTupleValue(String name) {
    return getTupleValue(getIndexOf(name));
  }

  /** {@inheritDoc} */
  @Override
  public Object getObject(String name) {
    return getObject(getIndexOf(name));
  }

  /** {@inheritDoc} */
  @Override
  public <T> T get(String name, Class<T> targetClass) {
    return get(getIndexOf(name), targetClass);
  }

  /** {@inheritDoc} */
  @Override
  public <T> T get(String name, TypeToken<T> targetType) {
    return get(getIndexOf(name), targetType);
  }

  /** {@inheritDoc} */
  @Override
  public <T> T get(String name, TypeCodec<T> codec) {
    return get(getIndexOf(name), codec);
  }
>>>>>>> 5d6c974d
}<|MERGE_RESOLUTION|>--- conflicted
+++ resolved
@@ -20,281 +20,6 @@
 import java.math.BigInteger;
 import java.net.InetAddress;
 import java.nio.ByteBuffer;
-<<<<<<< HEAD
-import java.util.*;
-
-public abstract class AbstractGettableData extends AbstractGettableByIndexData implements GettableData {
-
-    /**
-     * Creates a new AbstractGettableData object.
-     *
-     * @param protocolVersion the protocol version in which values returned
-     *                        by {@link #getValue} will be returned. This must be a protocol version
-     *                        supported by this driver. In general, the correct value will be the
-     *                        value returned by {@link ProtocolOptions#getProtocolVersion}.
-     * @throws IllegalArgumentException if {@code protocolVersion} is not a valid protocol version.
-     */
-    protected AbstractGettableData(ProtocolVersion protocolVersion) {
-        super(protocolVersion);
-    }
-
-    /**
-     * Returns the index corresponding to a given name.
-     *
-     * @param name the name for which to return the index of.
-     * @return the index for the value coressponding to {@code name}.
-     * @throws IllegalArgumentException if {@code name} is not valid name for this object.
-     */
-    protected abstract int getIndexOf(String name);
-
-    /**
-     * {@inheritDoc}
-     */
-    @Override
-    public boolean isNull(String name) {
-        return isNull(getIndexOf(name));
-    }
-
-    /**
-     * {@inheritDoc}
-     */
-    @Override
-    public boolean getBool(String name) {
-        return getBool(getIndexOf(name));
-    }
-
-    /**
-     * {@inheritDoc}
-     */
-    @Override
-    public byte getByte(String name) {
-        return getByte(getIndexOf(name));
-    }
-
-    /**
-     * {@inheritDoc}
-     */
-    @Override
-    public short getShort(String name) {
-        return getShort(getIndexOf(name));
-    }
-
-    /**
-     * {@inheritDoc}
-     */
-    @Override
-    public int getInt(String name) {
-        return getInt(getIndexOf(name));
-    }
-
-    /**
-     * {@inheritDoc}
-     */
-    @Override
-    public long getLong(String name) {
-        return getLong(getIndexOf(name));
-    }
-
-    /**
-     * {@inheritDoc}
-     */
-    @Override
-    public Date getTimestamp(String name) {
-        return getTimestamp(getIndexOf(name));
-    }
-
-    /**
-     * {@inheritDoc}
-     */
-    @Override
-    public LocalDate getDate(String name) {
-        return getDate(getIndexOf(name));
-    }
-
-    /**
-     * {@inheritDoc}
-     */
-    @Override
-    public long getTime(String name) {
-        return getTime(getIndexOf(name));
-    }
-
-    /**
-     * {@inheritDoc}
-     */
-    @Override
-    public float getFloat(String name) {
-        return getFloat(getIndexOf(name));
-    }
-
-    /**
-     * {@inheritDoc}
-     */
-    @Override
-    public double getDouble(String name) {
-        return getDouble(getIndexOf(name));
-    }
-
-    /**
-     * {@inheritDoc}
-     */
-    @Override
-    public ByteBuffer getBytesUnsafe(String name) {
-        return getBytesUnsafe(getIndexOf(name));
-    }
-
-    /**
-     * {@inheritDoc}
-     */
-    @Override
-    public ByteBuffer getBytes(String name) {
-        return getBytes(getIndexOf(name));
-    }
-
-    /**
-     * {@inheritDoc}
-     */
-    @Override
-    public String getString(String name) {
-        return getString(getIndexOf(name));
-    }
-
-    /**
-     * {@inheritDoc}
-     */
-    @Override
-    public String getJson(String name) {
-        return getString(getIndexOf(name));
-    }
-
-    /**
-     * {@inheritDoc}
-     */
-    @Override
-    public BigInteger getVarint(String name) {
-        return getVarint(getIndexOf(name));
-    }
-
-    /**
-     * {@inheritDoc}
-     */
-    @Override
-    public BigDecimal getDecimal(String name) {
-        return getDecimal(getIndexOf(name));
-    }
-
-    /**
-     * {@inheritDoc}
-     */
-    @Override
-    public UUID getUUID(String name) {
-        return getUUID(getIndexOf(name));
-    }
-
-    /**
-     * {@inheritDoc}
-     */
-    @Override
-    public InetAddress getInet(String name) {
-        return getInet(getIndexOf(name));
-    }
-
-    /**
-     * {@inheritDoc}
-     */
-    @Override
-    public <T> List<T> getList(String name, Class<T> elementsClass) {
-        return getList(getIndexOf(name), elementsClass);
-    }
-
-    /**
-     * {@inheritDoc}
-     */
-    @Override
-    public <T> List<T> getList(String name, TypeToken<T> elementsType) {
-        return getList(getIndexOf(name), elementsType);
-    }
-
-    /**
-     * {@inheritDoc}
-     */
-    @Override
-    public <T> Set<T> getSet(String name, Class<T> elementsClass) {
-        return getSet(getIndexOf(name), elementsClass);
-    }
-
-    /**
-     * {@inheritDoc}
-     */
-    @Override
-    public <T> Set<T> getSet(String name, TypeToken<T> elementsType) {
-        return getSet(getIndexOf(name), elementsType);
-    }
-
-    /**
-     * {@inheritDoc}
-     */
-    @Override
-    public <K, V> Map<K, V> getMap(String name, Class<K> keysClass, Class<V> valuesClass) {
-        return getMap(getIndexOf(name), keysClass, valuesClass);
-    }
-
-    /**
-     * {@inheritDoc}
-     */
-    @Override
-    public <K, V> Map<K, V> getMap(String name, TypeToken<K> keysType, TypeToken<V> valuesType) {
-        return getMap(getIndexOf(name), keysType, valuesType);
-    }
-
-    /**
-     * {@inheritDoc}
-     */
-    @Override
-    public UDTValue getUDTValue(String name) {
-        return getUDTValue(getIndexOf(name));
-    }
-
-    /**
-     * {@inheritDoc}
-     */
-    @Override
-    public TupleValue getTupleValue(String name) {
-        return getTupleValue(getIndexOf(name));
-    }
-
-    /**
-     * {@inheritDoc}
-     */
-    @Override
-    public Object getObject(String name) {
-        return getObject(getIndexOf(name));
-    }
-
-    /**
-     * {@inheritDoc}
-     */
-    @Override
-    public <T> T get(String name, Class<T> targetClass) {
-        return get(getIndexOf(name), targetClass);
-    }
-
-    /**
-     * {@inheritDoc}
-     */
-    @Override
-    public <T> T get(String name, TypeToken<T> targetType) {
-        return get(getIndexOf(name), targetType);
-    }
-
-    /**
-     * {@inheritDoc}
-     */
-    @Override
-    public <T> T get(String name, TypeCodec<T> codec) {
-        return get(getIndexOf(name), codec);
-    }
-=======
 import java.util.Date;
 import java.util.List;
 import java.util.Map;
@@ -504,5 +229,4 @@
   public <T> T get(String name, TypeCodec<T> codec) {
     return get(getIndexOf(name), codec);
   }
->>>>>>> 5d6c974d
 }