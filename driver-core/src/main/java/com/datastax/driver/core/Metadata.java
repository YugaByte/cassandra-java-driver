/*
 * Copyright DataStax, Inc.
 *
 * Licensed under the Apache License, Version 2.0 (the "License");
 * you may not use this file except in compliance with the License.
 * You may obtain a copy of the License at
 *
 * http://www.apache.org/licenses/LICENSE-2.0
 *
<<<<<<< HEAD
 *   Unless required by applicable law or agreed to in writing, software
 *   distributed under the License is distributed on an "AS IS" BASIS,
 *   WITHOUT WARRANTIES OR CONDITIONS OF ANY KIND, either express or implied.
 *   See the License for the specific language governing permissions and
 *   limitations under the License.
 *
 *   The following only applies to changes made to this file as part of YugaByte development.
 *
 *      Portions Copyright (c) YugaByte, Inc.
 *
 *   Licensed under the Apache License, Version 2.0 (the "License"); you may not use this file
 *   except in compliance with the License.  You may obtain a copy of the License at
 *
 *      http://www.apache.org/licenses/LICENSE-2.0
 *
 *   Unless required by applicable law or agreed to in writing, software distributed under the
 *   License is distributed on an "AS IS" BASIS, WITHOUT WARRANTIES OR CONDITIONS OF ANY KIND,
 *   either express or implied.  See the License for the specific language governing permissions
 *   and limitations under the License.
=======
 * Unless required by applicable law or agreed to in writing, software
 * distributed under the License is distributed on an "AS IS" BASIS,
 * WITHOUT WARRANTIES OR CONDITIONS OF ANY KIND, either express or implied.
 * See the License for the specific language governing permissions and
 * limitations under the License.
>>>>>>> 5d6c974d
 */
package com.datastax.driver.core;

import com.google.common.collect.ImmutableMap;
import com.google.common.collect.ImmutableSet;
import com.google.common.collect.Maps;
<<<<<<< HEAD
import com.yugabyte.driver.core.TableSplitMetadata;
import com.yugabyte.driver.core.QualifiedTableName;
import org.slf4j.Logger;
import org.slf4j.LoggerFactory;

=======
import io.netty.util.collection.IntObjectHashMap;
>>>>>>> 5d6c974d
import java.net.InetSocketAddress;
import java.nio.ByteBuffer;
import java.util.ArrayList;
import java.util.Arrays;
import java.util.Collection;
import java.util.Collections;
import java.util.HashMap;
import java.util.HashSet;
import java.util.List;
import java.util.Map;
import java.util.Set;
import java.util.TreeSet;
import java.util.UUID;
import java.util.concurrent.ConcurrentHashMap;
import java.util.concurrent.ConcurrentMap;
import java.util.concurrent.CopyOnWriteArrayList;
import java.util.concurrent.locks.ReentrantLock;
import org.slf4j.Logger;
import org.slf4j.LoggerFactory;

/** Keeps metadata on the connected cluster, including known nodes and schema definitions. */
public class Metadata {

<<<<<<< HEAD
    private static final Logger logger = LoggerFactory.getLogger(Metadata.class);

    final Cluster.Manager cluster;
    volatile String clusterName;
    volatile String partitioner;
    private final ConcurrentMap<InetSocketAddress, Host> hosts = new ConcurrentHashMap<InetSocketAddress, Host>();
    final ConcurrentMap<String, KeyspaceMetadata> keyspaces = new ConcurrentHashMap<String, KeyspaceMetadata>();
    private volatile TokenMap tokenMap;

    // Partition split metadata for each table.
    private volatile Map<QualifiedTableName, TableSplitMetadata> tableSplits;

    final ReentrantLock lock = new ReentrantLock();

    // See https://github.com/apache/cassandra/blob/trunk/doc/cql3/CQL.textile#appendixA
    private static final Set<String> RESERVED_KEYWORDS = ImmutableSet.of(
            "add", "allow", "alter", "and", "any", "apply", "asc", "authorize", "batch", "begin", "by",
            "columnfamily", "create", "delete", "desc", "drop", "each_quorum", "from", "grant", "in",
            "index", "inet", "infinity", "insert", "into", "keyspace", "keyspaces", "limit", "local_one",
            "local_quorum", "modify", "nan", "norecursive", "of", "on", "one", "order", "password",
            "primary", "quorum", "rename", "revoke", "schema", "select", "set", "table", "to",
            "token", "three", "truncate", "two", "unlogged", "update", "use", "using", "where", "with"
    );

    /**
     * Set the partition splits metadata for each table. Typically called when refreshing the schema
     * metadata or the known list of nodes.
     *
     * @param tableSplits the table splits map
     */
    void setTableSplits(Map<QualifiedTableName, TableSplitMetadata> tableSplits) {
        this.tableSplits = tableSplits;
    }

    /**
     * Returns the partition split metadata for a given table.
     *
     * @param keyspaceName the keyspace name
     * @param tableName the table name
     * @return the table split metadata
     */
    public TableSplitMetadata getTableSplitMetadata(String keyspaceName, String tableName) {
        if (tableSplits == null) {
            return null;
        }

        return tableSplits.get(new QualifiedTableName(keyspaceName, tableName));
    }

    Metadata(Cluster.Manager cluster) {
        this.cluster = cluster;
    }

    // rebuilds the token map with the current hosts, typically when refreshing schema metadata
    void rebuildTokenMap() {
        lock.lock();
        try {
            if (tokenMap == null)
                return;
            this.tokenMap = TokenMap.build(
                    tokenMap.factory,
                    tokenMap.primaryToTokens,
                    keyspaces.values(),
                    tokenMap.ring,
                    tokenMap.tokenRanges,
                    tokenMap.tokenToPrimary);
        } finally {
            lock.unlock();
        }
    }

    // rebuilds the token map for a new set of hosts, typically when refreshing nodes list
    void rebuildTokenMap(Token.Factory factory, Map<Host, Set<Token>> allTokens) {
        lock.lock();
        try {
            this.tokenMap = TokenMap.build(factory, allTokens, keyspaces.values());
        } finally {
            lock.unlock();
        }
    }

    Host newHost(InetSocketAddress address) {
        return new Host(address, cluster.convictionPolicyFactory, cluster);
    }

    /**
     * @return the previous host associated with this socket address, or {@code null} if there was no such host.
     */
    Host addIfAbsent(Host host) {
        return hosts.putIfAbsent(host.getSocketAddress(), host);
    }

    boolean remove(Host host) {
        return hosts.remove(host.getSocketAddress()) != null;
    }

    Host getHost(InetSocketAddress address) {
        return hosts.get(address);
    }

    // For internal use only
    Collection<Host> allHosts() {
        return hosts.values();
    }

    /*
     * Deal with case sensitivity for a given element id (keyspace, table, column, etc.)
     *
     * This method is used to convert identifiers provided by the client (through methods such as getKeyspace(String)),
     * to the format used internally by the driver.
     *
     * We expect client-facing APIs to behave like cqlsh, that is:
     * - identifiers that are mixed-case or contain special characters should be quoted.
     * - unquoted identifiers will be lowercased: getKeyspace("Foo") will look for a keyspace named "foo"
     */
    static String handleId(String id) {
        // Shouldn't really happen for this method, but no reason to fail here
        if (id == null)
            return null;

        if (isAlphanumeric(id))
            return id.toLowerCase();

        // Check if it's enclosed in quotes. If it is, remove them and unescape internal double quotes
        return ParseUtils.unDoubleQuote(id);
    }

    private static boolean isAlphanumeric(String s) {
        for (int i = 0; i < s.length(); i++) {
            char c = s.charAt(i);
            if (!(
                    (c >= 48 && c <= 57) // 0-9
                            || (c >= 65 && c <= 90) // A-Z
                            || (c == 95) // _ (underscore)
                            || (c >= 97 && c <= 122) // a-z
            ))
                return false;
        }
=======
  private static final Logger logger = LoggerFactory.getLogger(Metadata.class);

  final Cluster.Manager cluster;
  volatile String clusterName;
  volatile String partitioner;
  // Holds the contact points until we have a connection to the cluster
  private final List<Host> contactPoints = new CopyOnWriteArrayList<Host>();
  // The hosts, keyed by their host_id
  private final ConcurrentMap<UUID, Host> hosts = new ConcurrentHashMap<UUID, Host>();
  final ConcurrentMap<String, KeyspaceMetadata> keyspaces =
      new ConcurrentHashMap<String, KeyspaceMetadata>();
  private volatile TokenMap tokenMap;

  final ReentrantLock lock = new ReentrantLock();

  // See https://github.com/apache/cassandra/blob/trunk/doc/cql3/CQL.textile#appendixA
  private static final IntObjectHashMap<List<char[]>> RESERVED_KEYWORDS =
      indexByCaseInsensitiveHash(
          "add",
          "allow",
          "alter",
          "and",
          "any",
          "apply",
          "asc",
          "authorize",
          "batch",
          "begin",
          "by",
          "columnfamily",
          "create",
          "delete",
          "desc",
          "drop",
          "each_quorum",
          "from",
          "grant",
          "in",
          "index",
          "inet",
          "infinity",
          "insert",
          "into",
          "keyspace",
          "keyspaces",
          "limit",
          "local_one",
          "local_quorum",
          "modify",
          "nan",
          "norecursive",
          "of",
          "on",
          "one",
          "order",
          "password",
          "primary",
          "quorum",
          "rename",
          "revoke",
          "schema",
          "select",
          "set",
          "table",
          "to",
          "token",
          "three",
          "truncate",
          "two",
          "unlogged",
          "update",
          "use",
          "using",
          "where",
          "with");

  Metadata(Cluster.Manager cluster) {
    this.cluster = cluster;
  }

  // rebuilds the token map with the current hosts, typically when refreshing schema metadata
  void rebuildTokenMap() {
    lock.lock();
    try {
      if (tokenMap == null) return;
      this.tokenMap =
          TokenMap.build(
              tokenMap.factory,
              tokenMap.primaryToTokens,
              keyspaces.values(),
              tokenMap.ring,
              tokenMap.tokenRanges,
              tokenMap.tokenToPrimary);
    } finally {
      lock.unlock();
    }
  }

  // rebuilds the token map for a new set of hosts, typically when refreshing nodes list
  void rebuildTokenMap(Token.Factory factory, Map<Host, Set<Token>> allTokens) {
    lock.lock();
    try {
      this.tokenMap = TokenMap.build(factory, allTokens, keyspaces.values());
    } finally {
      lock.unlock();
    }
  }

  Host newHost(EndPoint endPoint) {
    return new Host(endPoint, cluster.convictionPolicyFactory, cluster);
  }

  void addContactPoint(EndPoint contactPoint) {
    contactPoints.add(newHost(contactPoint));
  }

  List<Host> getContactPoints() {
    return contactPoints;
  }

  Host getContactPoint(EndPoint endPoint) {
    for (Host host : contactPoints) {
      if (host.getEndPoint().equals(endPoint)) {
        return host;
      }
    }
    return null;
  }

  /**
   * @return the previous host associated with this id, or {@code null} if there was no such host.
   */
  Host addIfAbsent(Host host) {
    return hosts.putIfAbsent(host.getHostId(), host);
  }

  boolean remove(Host host) {
    return hosts.remove(host.getHostId()) != null;
  }

  Host getHost(UUID hostId) {
    return hosts.get(hostId);
  }

  /**
   * @param broadcastRpcAddress the <em>untranslated</em> broadcast RPC address, as indicated in
   *     server events.
   */
  Host getHost(InetSocketAddress broadcastRpcAddress) {
    for (Host host : hosts.values()) {
      if (broadcastRpcAddress.equals(host.getBroadcastRpcAddress())) {
        return host;
      }
    }
    return null;
  }

  Host getHost(EndPoint endPoint) {
    for (Host host : hosts.values()) {
      if (host.getEndPoint().equals(endPoint)) {
        return host;
      }
    }
    return null;
  }

  // For internal use only
  Collection<Host> allHosts() {
    return hosts.values();
  }

  /*
   * Deal with case sensitivity for a given element id (keyspace, table, column, etc.)
   *
   * This method is used to convert identifiers provided by the client (through methods such as getKeyspace(String)),
   * to the format used internally by the driver.
   *
   * We expect client-facing APIs to behave like cqlsh, that is:
   * - identifiers that are mixed-case or contain special characters should be quoted.
   * - unquoted identifiers will be lowercased: getKeyspace("Foo") will look for a keyspace named "foo"
   */
  static String handleId(String id) {
    // Shouldn't really happen for this method, but no reason to fail here
    if (id == null) return null;

    boolean isAlphanumericLowCase = true;
    boolean isAlphanumeric = true;
    for (int i = 0; i < id.length(); i++) {
      char c = id.charAt(i);
      if (c >= 65 && c <= 90) { // A-Z
        isAlphanumericLowCase = false;
      } else if (!((c >= 48 && c <= 57) // 0-9
          || (c == 95) // _ (underscore)
          || (c >= 97 && c <= 122) // a-z
      )) {
        isAlphanumeric = false;
        isAlphanumericLowCase = false;
        break;
      }
    }

    if (isAlphanumericLowCase) {
      return id;
    }
    if (isAlphanumeric) {
      return id.toLowerCase();
    }

    // Check if it's enclosed in quotes. If it is, remove them and unescape internal double quotes
    return ParseUtils.unDoubleQuote(id);
  }

  /**
   * Quotes a CQL identifier if necessary.
   *
   * <p>This is similar to {@link #quote(String)}, except that it won't quote the input string if it
   * can safely be used as-is. For example:
   *
   * <ul>
   *   <li>{@code quoteIfNecessary("foo").equals("foo")} (no need to quote).
   *   <li>{@code quoteIfNecessary("Foo").equals("\"Foo\"")} (identifier is mixed case so case
   *       sensitivity is required)
   *   <li>{@code quoteIfNecessary("foo bar").equals("\"foo bar\"")} (identifier contains special
   *       characters)
   *   <li>{@code quoteIfNecessary("table").equals("\"table\"")} (identifier is a reserved CQL
   *       keyword)
   * </ul>
   *
   * @param id the "internal" form of the identifier. That is, the identifier as it would appear in
   *     Cassandra system tables (such as {@code system_schema.tables}, {@code
   *     system_schema.columns}, etc.)
   * @return the identifier as it would appear in a CQL query string. This is also how you need to
   *     pass it to public driver methods, such as {@link #getKeyspace(String)}.
   */
  public static String quoteIfNecessary(String id) {
    return needsQuote(id) ? quote(id) : id;
  }

  /**
   * We don't need to escape an identifier if it matches non-quoted CQL3 ids ([a-z][a-z0-9_]*), and
   * if it's not a CQL reserved keyword.
   *
   * <p>When 'Migrating from compact storage' after DROP COMPACT STORAGE on the table, it can have a
   * column with an empty name. (See JAVA-2174 for the reference) For that case, we need to escape
   * empty column name.
   */
  private static boolean needsQuote(String s) {
    // this method should only be called for C*-provided identifiers,
    // so we expect it to be non-null
    assert s != null;
    if (s.isEmpty()) return true;
    char c = s.charAt(0);
    if (!(c >= 97 && c <= 122)) // a-z
    return true;
    for (int i = 1; i < s.length(); i++) {
      c = s.charAt(i);
      if (!((c >= 48 && c <= 57) // 0-9
          || (c == 95) // _
          || (c >= 97 && c <= 122) // a-z
      )) {
>>>>>>> 5d6c974d
        return true;
      }
    }
    return isReservedCqlKeyword(s);
  }

  /**
   * Builds the internal name of a function/aggregate, which is similar, but not identical, to the
   * function/aggregate signature. This is only used to generate keys for internal metadata maps
   * (KeyspaceMetadata.functions and. KeyspaceMetadata.aggregates). Note that if simpleName comes
   * from the user, the caller must call handleId on it before passing it to this method. Note that
   * this method does not necessarily generates a valid CQL function signature. Note that
   * argumentTypes can be either a list of strings (schema change events) or a list of DataTypes
   * (function lookup from client code). This method must ensure that both cases produce the same
   * identifier.
   */
  static String fullFunctionName(String simpleName, Collection<?> argumentTypes) {
    StringBuilder sb = new StringBuilder(simpleName);
    sb.append('(');
    boolean first = true;
    for (Object argumentType : argumentTypes) {
      if (first) first = false;
      else sb.append(',');
      // user types must be represented by their names only,
      // without keyspace prefix, because that's how
      // they appear in a schema change event (in targetSignature)
      if (argumentType instanceof UserType) {
        UserType userType = (UserType) argumentType;
        String typeName = Metadata.quoteIfNecessary(userType.getTypeName());
        sb.append(typeName);
      } else {
        sb.append(argumentType);
      }
    }
    sb.append(')');
    return sb.toString();
  }

  /**
   * Quote a keyspace, table or column identifier to make it case sensitive.
   *
   * <p>CQL identifiers, including keyspace, table and column ones, are case insensitive by default.
   * Case sensitive identifiers can however be provided by enclosing the identifier in double quotes
   * (see the <a href="http://cassandra.apache.org/doc/cql3/CQL.html#identifiers">CQL
   * documentation</a> for details). If you are using case sensitive identifiers, this method can be
   * used to enclose such identifiers in double quotes, making them case sensitive.
   *
   * <p>Note that <a
   * href="https://docs.datastax.com/en/cql/3.0/cql/cql_reference/keywords_r.html">reserved CQL
   * keywords</a> should also be quoted. You can check if a given identifier is a reserved keyword
   * by calling {@link #isReservedCqlKeyword(String)}.
   *
   * @param id the keyspace or table identifier.
   * @return {@code id} enclosed in double-quotes, for use in methods like {@link #getReplicas},
   *     {@link #getKeyspace}, {@link KeyspaceMetadata#getTable} or even {@link
   *     Cluster#connect(String)}.
   */
  public static String quote(String id) {
    return ParseUtils.doubleQuote(id);
  }

  /**
   * Checks whether an identifier is a known reserved CQL keyword or not.
   *
   * <p>The check is case-insensitive, i.e., the word "{@code KeYsPaCe}" would be considered as a
   * reserved CQL keyword just as "{@code keyspace}".
   *
   * <p>Note: The list of reserved CQL keywords is subject to change in future versions of
   * Cassandra. As a consequence, this method is provided solely as a convenience utility and should
   * not be considered as an authoritative source of truth for checking reserved CQL keywords.
   *
   * @param id the identifier to check; should not be {@code null}.
   * @return {@code true} if the given identifier is a known reserved CQL keyword, {@code false}
   *     otherwise.
   */
  public static boolean isReservedCqlKeyword(String id) {
    if (id == null) {
      return false;
    }
    int hash = caseInsensitiveHash(id);
    List<char[]> keywords = RESERVED_KEYWORDS.get(hash);
    if (keywords == null) {
      return false;
    } else {
      for (char[] keyword : keywords) {
        if (equalsIgnoreCaseAscii(id, keyword)) {
          return true;
        }
      }
      return false;
    }
  }

  private static int caseInsensitiveHash(String str) {
    int hashCode = 17;
    for (int i = 0; i < str.length(); i++) {
      char c = toLowerCaseAscii(str.charAt(i));
      hashCode = 31 * hashCode + c;
    }
    return hashCode;
  }

  // keyword is expected as a second argument always in low case
  private static boolean equalsIgnoreCaseAscii(String str1, char[] str2LowCase) {
    if (str1.length() != str2LowCase.length) return false;

    for (int i = 0; i < str1.length(); i++) {
      char c1 = str1.charAt(i);
      char c2Low = str2LowCase[i];
      if (c1 == c2Low) {
        continue;
      }
      char low1 = toLowerCaseAscii(c1);
      if (low1 == c2Low) {
        continue;
      }
      return false;
    }
    return true;
  }

  private static char toLowerCaseAscii(char c) {
    if (c >= 65 && c <= 90) { // A-Z
      c ^= 0x20; // convert to low case
    }
    return c;
  }

  private static IntObjectHashMap<List<char[]>> indexByCaseInsensitiveHash(String... words) {
    IntObjectHashMap<List<char[]>> result = new IntObjectHashMap<List<char[]>>();
    for (String word : words) {
      char[] wordAsCharArray = word.toLowerCase().toCharArray();
      int hash = caseInsensitiveHash(word);
      List<char[]> list = result.get(hash);
      if (list == null) {
        list = new ArrayList<char[]>();
        result.put(hash, list);
      }
      list.add(wordAsCharArray);
    }
    return result;
  }

  /**
   * Returns the token ranges that define data distribution in the ring.
   *
   * <p>Note that this information is refreshed asynchronously by the control connection, when
   * schema or ring topology changes. It might occasionally be stale.
   *
   * @return the token ranges. Note that the result might be stale or empty if metadata was
   *     explicitly disabled with {@link QueryOptions#setMetadataEnabled(boolean)}.
   */
  public Set<TokenRange> getTokenRanges() {
    TokenMap current = tokenMap;
    return (current == null) ? Collections.<TokenRange>emptySet() : current.tokenRanges;
  }

  /**
   * Returns the token ranges that are replicated on the given host, for the given keyspace.
   *
   * <p>Note that this information is refreshed asynchronously by the control connection, when
   * schema or ring topology changes. It might occasionally be stale (or even empty).
   *
   * @param keyspace the name of the keyspace to get token ranges for.
   * @param host the host.
   * @return the (immutable) set of token ranges for {@code host} as known by the driver. Note that
   *     the result might be stale or empty if metadata was explicitly disabled with {@link
   *     QueryOptions#setMetadataEnabled(boolean)}.
   */
  public Set<TokenRange> getTokenRanges(String keyspace, Host host) {
    keyspace = handleId(keyspace);
    TokenMap current = tokenMap;
    if (current == null) {
      return Collections.emptySet();
    } else {
      Map<Host, Set<TokenRange>> dcRanges = current.hostsToRangesByKeyspace.get(keyspace);
      if (dcRanges == null) {
        return Collections.emptySet();
      } else {
        Set<TokenRange> ranges = dcRanges.get(host);
        return (ranges == null) ? Collections.<TokenRange>emptySet() : ranges;
      }
    }
  }

  /**
   * Returns the set of hosts that are replica for a given partition key.
   *
   * <p>Note that this information is refreshed asynchronously by the control connection, when
   * schema or ring topology changes. It might occasionally be stale (or even empty).
   *
   * @param keyspace the name of the keyspace to get replicas for.
   * @param partitionKey the partition key for which to find the set of replica.
   * @return the (immutable) set of replicas for {@code partitionKey} as known by the driver. Note
   *     that the result might be stale or empty if metadata was explicitly disabled with {@link
   *     QueryOptions#setMetadataEnabled(boolean)}.
   */
  public Set<Host> getReplicas(String keyspace, ByteBuffer partitionKey) {
    keyspace = handleId(keyspace);
    TokenMap current = tokenMap;
    if (current == null) {
      return Collections.emptySet();
    } else {
      Set<Host> hosts = current.getReplicas(keyspace, current.factory.hash(partitionKey));
      return hosts == null ? Collections.<Host>emptySet() : hosts;
    }
  }

  /**
   * Returns the set of hosts that are replica for a given token range.
   *
   * <p>Note that it is assumed that the input range does not overlap across multiple host ranges.
   * If the range extends over multiple hosts, it only returns the replicas for those hosts that are
   * replicas for the last token of the range. This behavior may change in a future release, see <a
   * href="https://datastax-oss.atlassian.net/browse/JAVA-1355">JAVA-1355</a>.
   *
   * <p>Also note that this information is refreshed asynchronously by the control connection, when
   * schema or ring topology changes. It might occasionally be stale (or even empty).
   *
   * @param keyspace the name of the keyspace to get replicas for.
   * @param range the token range.
   * @return the (immutable) set of replicas for {@code range} as known by the driver. Note that the
   *     result might be stale or empty if metadata was explicitly disabled with {@link
   *     QueryOptions#setMetadataEnabled(boolean)}.
   */
  public Set<Host> getReplicas(String keyspace, TokenRange range) {
    keyspace = handleId(keyspace);
    TokenMap current = tokenMap;
    if (current == null) {
      return Collections.emptySet();
    } else {
      Set<Host> hosts = current.getReplicas(keyspace, range.getEnd());
      return hosts == null ? Collections.<Host>emptySet() : hosts;
    }
  }

  /**
   * The Cassandra name for the cluster connect to.
   *
   * @return the Cassandra name for the cluster connect to.
   */
  public String getClusterName() {
    return clusterName;
  }

  /**
   * The partitioner in use as reported by the Cassandra nodes.
   *
   * @return the partitioner in use as reported by the Cassandra nodes.
   */
  public String getPartitioner() {
    return partitioner;
  }

  /**
   * Returns the known hosts of this cluster.
   *
   * @return A set will all the know host of this cluster.
   */
  public Set<Host> getAllHosts() {
    return new HashSet<Host>(allHosts());
  }

  /**
   * Checks whether hosts that are currently up agree on the schema definition.
   *
   * <p>This method performs a one-time check only, without any form of retry; therefore {@link
   * Cluster.Builder#withMaxSchemaAgreementWaitSeconds(int)} does not apply in this case.
   *
   * @return {@code true} if all hosts agree on the schema; {@code false} if they don't agree, or if
   *     the check could not be performed (for example, if the control connection is down).
   */
  public boolean checkSchemaAgreement() {
    try {
      return cluster.controlConnection.checkSchemaAgreement();
    } catch (Exception e) {
      logger.warn("Error while checking schema agreement", e);
      return false;
    }
  }

  /**
   * Returns the metadata of a keyspace given its name.
   *
   * @param keyspace the name of the keyspace for which metadata should be returned.
   * @return the metadata of the requested keyspace or {@code null} if {@code keyspace} is not a
   *     known keyspace. Note that the result might be stale or null if metadata was explicitly
   *     disabled with {@link QueryOptions#setMetadataEnabled(boolean)}.
   */
  public KeyspaceMetadata getKeyspace(String keyspace) {
    return keyspaces.get(handleId(keyspace));
  }

  KeyspaceMetadata removeKeyspace(String keyspace) {
    KeyspaceMetadata removed = keyspaces.remove(keyspace);
    if (tokenMap != null) tokenMap.tokenToHostsByKeyspace.remove(keyspace);
    return removed;
  }

  /**
   * Returns a list of all the defined keyspaces.
   *
   * @return a list of all the defined keyspaces. Note that the result might be stale or empty if
   *     metadata was explicitly disabled with {@link QueryOptions#setMetadataEnabled(boolean)}.
   */
  public List<KeyspaceMetadata> getKeyspaces() {
    return new ArrayList<KeyspaceMetadata>(keyspaces.values());
  }

  /**
   * Returns a {@code String} containing CQL queries representing the schema of this cluster.
   *
   * <p>In other words, this method returns the queries that would allow to recreate the schema of
   * this cluster.
   *
   * <p>Note that the returned String is formatted to be human readable (for some definition of
   * human readable at least).
   *
   * <p>It might be stale or empty if metadata was explicitly disabled with {@link
   * QueryOptions#setMetadataEnabled(boolean)}.
   *
   * @return the CQL queries representing this cluster schema as a {code String}.
   */
  public String exportSchemaAsString() {
    StringBuilder sb = new StringBuilder();

    for (KeyspaceMetadata ksm : keyspaces.values()) sb.append(ksm.exportAsString()).append('\n');

    return sb.toString();
  }

  /**
   * Creates a tuple type given a list of types.
   *
   * @param types the types for the tuple type.
   * @return the newly created tuple type.
   */
  public TupleType newTupleType(DataType... types) {
    return newTupleType(Arrays.asList(types));
  }

  /**
   * Creates a tuple type given a list of types.
   *
   * @param types the types for the tuple type.
   * @return the newly created tuple type.
   */
  public TupleType newTupleType(List<DataType> types) {
    return new TupleType(
        types, cluster.protocolVersion(), cluster.configuration.getCodecRegistry());
  }

  /**
   * Builds a new {@link Token} from its string representation, according to the partitioner
   * reported by the Cassandra nodes.
   *
   * @param tokenStr the string representation.
   * @return the token.
   * @throws IllegalStateException if the token factory was not initialized. This would typically
   *     happen if metadata was explicitly disabled with {@link
   *     QueryOptions#setMetadataEnabled(boolean)} before startup.
   */
  public Token newToken(String tokenStr) {
    TokenMap current = tokenMap;
    if (current == null)
      throw new IllegalStateException(
          "Token factory not set. This should only happen if metadata was explicitly disabled");
    return current.factory.fromString(tokenStr);
  }

  /**
   * Builds a new {@link Token} from a partition key.
   *
   * @param components the components of the partition key, in their serialized form (obtained with
   *     {@link TypeCodec#serialize(Object, ProtocolVersion)}).
   * @return the token.
   * @throws IllegalStateException if the token factory was not initialized. This would typically
   *     happen if metadata was explicitly disabled with {@link
   *     QueryOptions#setMetadataEnabled(boolean)} before startup.
   */
  public Token newToken(ByteBuffer... components) {
    TokenMap current = tokenMap;
    if (current == null)
      throw new IllegalStateException(
          "Token factory not set. This should only happen if metadata was explicitly disabled");
    return current.factory.hash(SimpleStatement.compose(components));
  }

  /**
   * Builds a new {@link TokenRange}.
   *
   * @param start the start token.
   * @param end the end token.
   * @return the range.
   * @throws IllegalStateException if the token factory was not initialized. This would typically
   *     happen if metadata was explicitly disabled with {@link
   *     QueryOptions#setMetadataEnabled(boolean)} before startup.
   */
  public TokenRange newTokenRange(Token start, Token end) {
    TokenMap current = tokenMap;
    if (current == null)
      throw new IllegalStateException(
          "Token factory not set. This should only happen if metadata was explicitly disabled");

    return new TokenRange(start, end, current.factory);
  }

  Token.Factory tokenFactory() {
    TokenMap current = tokenMap;
    return (current == null) ? null : current.factory;
  }

  void triggerOnKeyspaceAdded(KeyspaceMetadata keyspace) {
    for (SchemaChangeListener listener : cluster.schemaChangeListeners) {
      listener.onKeyspaceAdded(keyspace);
    }
  }

  void triggerOnKeyspaceChanged(KeyspaceMetadata current, KeyspaceMetadata previous) {
    for (SchemaChangeListener listener : cluster.schemaChangeListeners) {
      listener.onKeyspaceChanged(current, previous);
    }
  }

  void triggerOnKeyspaceRemoved(KeyspaceMetadata keyspace) {
    for (SchemaChangeListener listener : cluster.schemaChangeListeners) {
      listener.onKeyspaceRemoved(keyspace);
    }
  }

  void triggerOnTableAdded(TableMetadata table) {
    for (SchemaChangeListener listener : cluster.schemaChangeListeners) {
      listener.onTableAdded(table);
    }
  }

  void triggerOnTableChanged(TableMetadata current, TableMetadata previous) {
    for (SchemaChangeListener listener : cluster.schemaChangeListeners) {
      listener.onTableChanged(current, previous);
    }
  }

  void triggerOnTableRemoved(TableMetadata table) {
    for (SchemaChangeListener listener : cluster.schemaChangeListeners) {
      listener.onTableRemoved(table);
    }
  }

  void triggerOnUserTypeAdded(UserType type) {
    for (SchemaChangeListener listener : cluster.schemaChangeListeners) {
      listener.onUserTypeAdded(type);
    }
  }

  void triggerOnUserTypeChanged(UserType current, UserType previous) {
    for (SchemaChangeListener listener : cluster.schemaChangeListeners) {
      listener.onUserTypeChanged(current, previous);
    }
  }

  void triggerOnUserTypeRemoved(UserType type) {
    for (SchemaChangeListener listener : cluster.schemaChangeListeners) {
      listener.onUserTypeRemoved(type);
    }
  }

  void triggerOnFunctionAdded(FunctionMetadata function) {
    for (SchemaChangeListener listener : cluster.schemaChangeListeners) {
      listener.onFunctionAdded(function);
    }
  }

  void triggerOnFunctionChanged(FunctionMetadata current, FunctionMetadata previous) {
    for (SchemaChangeListener listener : cluster.schemaChangeListeners) {
      listener.onFunctionChanged(current, previous);
    }
  }

  void triggerOnFunctionRemoved(FunctionMetadata function) {
    for (SchemaChangeListener listener : cluster.schemaChangeListeners) {
      listener.onFunctionRemoved(function);
    }
  }

  void triggerOnAggregateAdded(AggregateMetadata aggregate) {
    for (SchemaChangeListener listener : cluster.schemaChangeListeners) {
      listener.onAggregateAdded(aggregate);
    }
  }

  void triggerOnAggregateChanged(AggregateMetadata current, AggregateMetadata previous) {
    for (SchemaChangeListener listener : cluster.schemaChangeListeners) {
      listener.onAggregateChanged(current, previous);
    }
  }

  void triggerOnAggregateRemoved(AggregateMetadata aggregate) {
    for (SchemaChangeListener listener : cluster.schemaChangeListeners) {
      listener.onAggregateRemoved(aggregate);
    }
  }

  void triggerOnMaterializedViewAdded(MaterializedViewMetadata view) {
    for (SchemaChangeListener listener : cluster.schemaChangeListeners) {
      listener.onMaterializedViewAdded(view);
    }
  }

  void triggerOnMaterializedViewChanged(
      MaterializedViewMetadata current, MaterializedViewMetadata previous) {
    for (SchemaChangeListener listener : cluster.schemaChangeListeners) {
      listener.onMaterializedViewChanged(current, previous);
    }
  }

  void triggerOnMaterializedViewRemoved(MaterializedViewMetadata view) {
    for (SchemaChangeListener listener : cluster.schemaChangeListeners) {
      listener.onMaterializedViewRemoved(view);
    }
  }

  private static class TokenMap {

    private final Token.Factory factory;
    private final Map<Host, Set<Token>> primaryToTokens;
    private final Map<String, Map<Token, Set<Host>>> tokenToHostsByKeyspace;
    private final Map<String, Map<Host, Set<TokenRange>>> hostsToRangesByKeyspace;
    private final List<Token> ring;
    private final Set<TokenRange> tokenRanges;
    private final Map<Token, Host> tokenToPrimary;

    private TokenMap(
        Token.Factory factory,
        List<Token> ring,
        Set<TokenRange> tokenRanges,
        Map<Token, Host> tokenToPrimary,
        Map<Host, Set<Token>> primaryToTokens,
        Map<String, Map<Token, Set<Host>>> tokenToHostsByKeyspace,
        Map<String, Map<Host, Set<TokenRange>>> hostsToRangesByKeyspace) {
      this.factory = factory;
      this.ring = ring;
      this.tokenRanges = tokenRanges;
      this.tokenToPrimary = tokenToPrimary;
      this.primaryToTokens = primaryToTokens;
      this.tokenToHostsByKeyspace = tokenToHostsByKeyspace;
      this.hostsToRangesByKeyspace = hostsToRangesByKeyspace;
      for (Map.Entry<Host, Set<Token>> entry : primaryToTokens.entrySet()) {
        Host host = entry.getKey();
        host.setTokens(ImmutableSet.copyOf(entry.getValue()));
      }
    }

    private static TokenMap build(
        Token.Factory factory,
        Map<Host, Set<Token>> allTokens,
        Collection<KeyspaceMetadata> keyspaces) {
      Map<Token, Host> tokenToPrimary = new HashMap<Token, Host>();
      Set<Token> allSorted = new TreeSet<Token>();
      for (Map.Entry<Host, ? extends Collection<Token>> entry : allTokens.entrySet()) {
        Host host = entry.getKey();
        for (Token t : entry.getValue()) {
          try {
            allSorted.add(t);
            tokenToPrimary.put(t, host);
          } catch (IllegalArgumentException e) {
            // If we failed parsing that token, skip it
          }
        }
      }
      List<Token> ring = new ArrayList<Token>(allSorted);
      Set<TokenRange> tokenRanges = makeTokenRanges(ring, factory);
      return build(factory, allTokens, keyspaces, ring, tokenRanges, tokenToPrimary);
    }

    private static TokenMap build(
        Token.Factory factory,
        Map<Host, Set<Token>> allTokens,
        Collection<KeyspaceMetadata> keyspaces,
        List<Token> ring,
        Set<TokenRange> tokenRanges,
        Map<Token, Host> tokenToPrimary) {
      Set<Host> hosts = allTokens.keySet();
      Map<String, Map<Token, Set<Host>>> tokenToHosts =
          new HashMap<String, Map<Token, Set<Host>>>();
      Map<ReplicationStrategy, Map<Token, Set<Host>>> replStrategyToHosts =
          new HashMap<ReplicationStrategy, Map<Token, Set<Host>>>();
      Map<String, Map<Host, Set<TokenRange>>> hostsToRanges =
          new HashMap<String, Map<Host, Set<TokenRange>>>();
      for (KeyspaceMetadata keyspace : keyspaces) {
        ReplicationStrategy strategy = keyspace.replicationStrategy();
        Map<Token, Set<Host>> ksTokens = replStrategyToHosts.get(strategy);
        if (ksTokens == null) {
          ksTokens =
              (strategy == null)
                  ? makeNonReplicatedMap(tokenToPrimary)
                  : strategy.computeTokenToReplicaMap(keyspace.getName(), tokenToPrimary, ring);
          replStrategyToHosts.put(strategy, ksTokens);
        }

        tokenToHosts.put(keyspace.getName(), ksTokens);

        Map<Host, Set<TokenRange>> ksRanges;
        if (ring.size() == 1) {
          // We forced the single range to ]minToken,minToken], make sure to use that instead of
          // relying on the host's token
          ImmutableMap.Builder<Host, Set<TokenRange>> builder = ImmutableMap.builder();
          for (Host host : allTokens.keySet()) builder.put(host, tokenRanges);
          ksRanges = builder.build();
        } else {
          ksRanges = computeHostsToRangesMap(tokenRanges, ksTokens, hosts.size());
        }
        hostsToRanges.put(keyspace.getName(), ksRanges);
      }
      return new TokenMap(
          factory, ring, tokenRanges, tokenToPrimary, allTokens, tokenToHosts, hostsToRanges);
    }

    private Set<Host> getReplicas(String keyspace, Token token) {

      Map<Token, Set<Host>> tokenToHosts = tokenToHostsByKeyspace.get(keyspace);
      if (tokenToHosts == null) return Collections.emptySet();

      // If the token happens to be one of the "primary" tokens, get result directly
      Set<Host> hosts = tokenToHosts.get(token);
      if (hosts != null) return hosts;

      // Otherwise, find closest "primary" token on the ring
      int i = Collections.binarySearch(ring, token);
      if (i < 0) {
        i = -i - 1;
        if (i >= ring.size()) i = 0;
      }

      return tokenToHosts.get(ring.get(i));
    }

    private static Map<Token, Set<Host>> makeNonReplicatedMap(Map<Token, Host> input) {
      Map<Token, Set<Host>> output = new HashMap<Token, Set<Host>>(input.size());
      for (Map.Entry<Token, Host> entry : input.entrySet())
        output.put(entry.getKey(), ImmutableSet.of(entry.getValue()));
      return output;
    }

    private static Set<TokenRange> makeTokenRanges(List<Token> ring, Token.Factory factory) {
      ImmutableSet.Builder<TokenRange> builder = ImmutableSet.builder();
      // JAVA-684: if there is only one token, return the range ]minToken, minToken]
      if (ring.size() == 1) {
        builder.add(new TokenRange(factory.minToken(), factory.minToken(), factory));
      } else {
        for (int i = 0; i < ring.size(); i++) {
          Token start = ring.get(i);
          Token end = ring.get((i + 1) % ring.size());
          builder.add(new TokenRange(start, end, factory));
        }
      }
      return builder.build();
    }

    private static Map<Host, Set<TokenRange>> computeHostsToRangesMap(
        Set<TokenRange> tokenRanges, Map<Token, Set<Host>> ksTokens, int hostCount) {
      Map<Host, ImmutableSet.Builder<TokenRange>> builders =
          Maps.newHashMapWithExpectedSize(hostCount);
      for (TokenRange range : tokenRanges) {
        Set<Host> replicas = ksTokens.get(range.getEnd());
        for (Host host : replicas) {
          ImmutableSet.Builder<TokenRange> hostRanges = builders.get(host);
          if (hostRanges == null) {
            hostRanges = ImmutableSet.builder();
            builders.put(host, hostRanges);
          }
          hostRanges.add(range);
        }
      }
      Map<Host, Set<TokenRange>> ksRanges = Maps.newHashMapWithExpectedSize(hostCount);
      for (Map.Entry<Host, ImmutableSet.Builder<TokenRange>> entry : builders.entrySet()) {
        ksRanges.put(entry.getKey(), entry.getValue().build());
      }
      return ksRanges;
    }
  }
}<|MERGE_RESOLUTION|>--- conflicted
+++ resolved
@@ -7,7 +7,6 @@
  *
  * http://www.apache.org/licenses/LICENSE-2.0
  *
-<<<<<<< HEAD
  *   Unless required by applicable law or agreed to in writing, software
  *   distributed under the License is distributed on an "AS IS" BASIS,
  *   WITHOUT WARRANTIES OR CONDITIONS OF ANY KIND, either express or implied.
@@ -27,28 +26,15 @@
  *   License is distributed on an "AS IS" BASIS, WITHOUT WARRANTIES OR CONDITIONS OF ANY KIND,
  *   either express or implied.  See the License for the specific language governing permissions
  *   and limitations under the License.
-=======
- * Unless required by applicable law or agreed to in writing, software
- * distributed under the License is distributed on an "AS IS" BASIS,
- * WITHOUT WARRANTIES OR CONDITIONS OF ANY KIND, either express or implied.
- * See the License for the specific language governing permissions and
- * limitations under the License.
->>>>>>> 5d6c974d
  */
 package com.datastax.driver.core;
 
 import com.google.common.collect.ImmutableMap;
 import com.google.common.collect.ImmutableSet;
 import com.google.common.collect.Maps;
-<<<<<<< HEAD
+import com.yugabyte.driver.core.QualifiedTableName;
 import com.yugabyte.driver.core.TableSplitMetadata;
-import com.yugabyte.driver.core.QualifiedTableName;
-import org.slf4j.Logger;
-import org.slf4j.LoggerFactory;
-
-=======
 import io.netty.util.collection.IntObjectHashMap;
->>>>>>> 5d6c974d
 import java.net.InetSocketAddress;
 import java.nio.ByteBuffer;
 import java.util.ArrayList;
@@ -72,146 +58,6 @@
 /** Keeps metadata on the connected cluster, including known nodes and schema definitions. */
 public class Metadata {
 
-<<<<<<< HEAD
-    private static final Logger logger = LoggerFactory.getLogger(Metadata.class);
-
-    final Cluster.Manager cluster;
-    volatile String clusterName;
-    volatile String partitioner;
-    private final ConcurrentMap<InetSocketAddress, Host> hosts = new ConcurrentHashMap<InetSocketAddress, Host>();
-    final ConcurrentMap<String, KeyspaceMetadata> keyspaces = new ConcurrentHashMap<String, KeyspaceMetadata>();
-    private volatile TokenMap tokenMap;
-
-    // Partition split metadata for each table.
-    private volatile Map<QualifiedTableName, TableSplitMetadata> tableSplits;
-
-    final ReentrantLock lock = new ReentrantLock();
-
-    // See https://github.com/apache/cassandra/blob/trunk/doc/cql3/CQL.textile#appendixA
-    private static final Set<String> RESERVED_KEYWORDS = ImmutableSet.of(
-            "add", "allow", "alter", "and", "any", "apply", "asc", "authorize", "batch", "begin", "by",
-            "columnfamily", "create", "delete", "desc", "drop", "each_quorum", "from", "grant", "in",
-            "index", "inet", "infinity", "insert", "into", "keyspace", "keyspaces", "limit", "local_one",
-            "local_quorum", "modify", "nan", "norecursive", "of", "on", "one", "order", "password",
-            "primary", "quorum", "rename", "revoke", "schema", "select", "set", "table", "to",
-            "token", "three", "truncate", "two", "unlogged", "update", "use", "using", "where", "with"
-    );
-
-    /**
-     * Set the partition splits metadata for each table. Typically called when refreshing the schema
-     * metadata or the known list of nodes.
-     *
-     * @param tableSplits the table splits map
-     */
-    void setTableSplits(Map<QualifiedTableName, TableSplitMetadata> tableSplits) {
-        this.tableSplits = tableSplits;
-    }
-
-    /**
-     * Returns the partition split metadata for a given table.
-     *
-     * @param keyspaceName the keyspace name
-     * @param tableName the table name
-     * @return the table split metadata
-     */
-    public TableSplitMetadata getTableSplitMetadata(String keyspaceName, String tableName) {
-        if (tableSplits == null) {
-            return null;
-        }
-
-        return tableSplits.get(new QualifiedTableName(keyspaceName, tableName));
-    }
-
-    Metadata(Cluster.Manager cluster) {
-        this.cluster = cluster;
-    }
-
-    // rebuilds the token map with the current hosts, typically when refreshing schema metadata
-    void rebuildTokenMap() {
-        lock.lock();
-        try {
-            if (tokenMap == null)
-                return;
-            this.tokenMap = TokenMap.build(
-                    tokenMap.factory,
-                    tokenMap.primaryToTokens,
-                    keyspaces.values(),
-                    tokenMap.ring,
-                    tokenMap.tokenRanges,
-                    tokenMap.tokenToPrimary);
-        } finally {
-            lock.unlock();
-        }
-    }
-
-    // rebuilds the token map for a new set of hosts, typically when refreshing nodes list
-    void rebuildTokenMap(Token.Factory factory, Map<Host, Set<Token>> allTokens) {
-        lock.lock();
-        try {
-            this.tokenMap = TokenMap.build(factory, allTokens, keyspaces.values());
-        } finally {
-            lock.unlock();
-        }
-    }
-
-    Host newHost(InetSocketAddress address) {
-        return new Host(address, cluster.convictionPolicyFactory, cluster);
-    }
-
-    /**
-     * @return the previous host associated with this socket address, or {@code null} if there was no such host.
-     */
-    Host addIfAbsent(Host host) {
-        return hosts.putIfAbsent(host.getSocketAddress(), host);
-    }
-
-    boolean remove(Host host) {
-        return hosts.remove(host.getSocketAddress()) != null;
-    }
-
-    Host getHost(InetSocketAddress address) {
-        return hosts.get(address);
-    }
-
-    // For internal use only
-    Collection<Host> allHosts() {
-        return hosts.values();
-    }
-
-    /*
-     * Deal with case sensitivity for a given element id (keyspace, table, column, etc.)
-     *
-     * This method is used to convert identifiers provided by the client (through methods such as getKeyspace(String)),
-     * to the format used internally by the driver.
-     *
-     * We expect client-facing APIs to behave like cqlsh, that is:
-     * - identifiers that are mixed-case or contain special characters should be quoted.
-     * - unquoted identifiers will be lowercased: getKeyspace("Foo") will look for a keyspace named "foo"
-     */
-    static String handleId(String id) {
-        // Shouldn't really happen for this method, but no reason to fail here
-        if (id == null)
-            return null;
-
-        if (isAlphanumeric(id))
-            return id.toLowerCase();
-
-        // Check if it's enclosed in quotes. If it is, remove them and unescape internal double quotes
-        return ParseUtils.unDoubleQuote(id);
-    }
-
-    private static boolean isAlphanumeric(String s) {
-        for (int i = 0; i < s.length(); i++) {
-            char c = s.charAt(i);
-            if (!(
-                    (c >= 48 && c <= 57) // 0-9
-                            || (c >= 65 && c <= 90) // A-Z
-                            || (c == 95) // _ (underscore)
-                            || (c >= 97 && c <= 122) // a-z
-            ))
-                return false;
-        }
-=======
   private static final Logger logger = LoggerFactory.getLogger(Metadata.class);
 
   final Cluster.Manager cluster;
@@ -224,6 +70,9 @@
   final ConcurrentMap<String, KeyspaceMetadata> keyspaces =
       new ConcurrentHashMap<String, KeyspaceMetadata>();
   private volatile TokenMap tokenMap;
+
+  // Partition split metadata for each table.
+  private volatile Map<QualifiedTableName, TableSplitMetadata> tableSplits;
 
   final ReentrantLock lock = new ReentrantLock();
 
@@ -288,6 +137,31 @@
           "where",
           "with");
 
+  /**
+   * Set the partition splits metadata for each table. Typically called when refreshing the schema
+   * metadata or the known list of nodes.
+   *
+   * @param tableSplits the table splits map
+   */
+  void setTableSplits(Map<QualifiedTableName, TableSplitMetadata> tableSplits) {
+    this.tableSplits = tableSplits;
+  }
+
+  /**
+   * Returns the partition split metadata for a given table.
+   *
+   * @param keyspaceName the keyspace name
+   * @param tableName the table name
+   * @return the table split metadata
+   */
+  public TableSplitMetadata getTableSplitMetadata(String keyspaceName, String tableName) {
+    if (tableSplits == null) {
+      return null;
+    }
+
+    return tableSplits.get(new QualifiedTableName(keyspaceName, tableName));
+  }
+
   Metadata(Cluster.Manager cluster) {
     this.cluster = cluster;
   }
@@ -472,7 +346,6 @@
           || (c == 95) // _
           || (c >= 97 && c <= 122) // a-z
       )) {
->>>>>>> 5d6c974d
         return true;
       }
     }
