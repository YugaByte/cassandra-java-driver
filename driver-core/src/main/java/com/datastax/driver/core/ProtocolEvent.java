/*
 *      Copyright (C) 2012-2015 DataStax Inc.
 *
 *   Licensed under the Apache License, Version 2.0 (the "License");
 *   you may not use this file except in compliance with the License.
 *   You may obtain a copy of the License at
 *
 *      http://www.apache.org/licenses/LICENSE-2.0
 *
 *   Unless required by applicable law or agreed to in writing, software
 *   distributed under the License is distributed on an "AS IS" BASIS,
 *   WITHOUT WARRANTIES OR CONDITIONS OF ANY KIND, either express or implied.
 *   See the License for the specific language governing permissions and
 *   limitations under the License.
 */
package com.datastax.driver.core;

import java.net.InetSocketAddress;

import io.netty.buffer.ByteBuf;

class ProtocolEvent {

    public enum Type { TOPOLOGY_CHANGE, STATUS_CHANGE, SCHEMA_CHANGE }

    public final Type type;

    private ProtocolEvent(Type type) {
        this.type = type;
    }

<<<<<<< HEAD
    public static ProtocolEvent deserialize(ChannelBuffer cb, ProtocolVersion version) {
        switch (CBUtil.readEnumValue(Type.class, cb)) {
=======
    public static ProtocolEvent deserialize(ByteBuf bb) {
        switch (CBUtil.readEnumValue(Type.class, bb)) {
>>>>>>> 74285f81
            case TOPOLOGY_CHANGE:
                return TopologyChange.deserializeEvent(bb);
            case STATUS_CHANGE:
                return StatusChange.deserializeEvent(bb);
            case SCHEMA_CHANGE:
<<<<<<< HEAD
                return SchemaChange.deserializeEvent(cb, version);
=======
                return SchemaChange.deserializeEvent(bb);
>>>>>>> 74285f81
        }
        throw new AssertionError();
    }

    public static class TopologyChange extends ProtocolEvent {
        public enum Change { NEW_NODE, REMOVED_NODE, MOVED_NODE }

        public final Change change;
        public final InetSocketAddress node;

        private TopologyChange(Change change, InetSocketAddress node) {
            super(Type.TOPOLOGY_CHANGE);
            this.change = change;
            this.node = node;
        }

        // Assumes the type has already been deserialized
        private static TopologyChange deserializeEvent(ByteBuf bb) {
            Change change = CBUtil.readEnumValue(Change.class, bb);
            InetSocketAddress node = CBUtil.readInet(bb);
            return new TopologyChange(change, node);
        }

        @Override
        public String toString() {
            return change + " " + node;
        }
    }

    public static class StatusChange extends ProtocolEvent {

        public enum Status { UP, DOWN }

        public final Status status;
        public final InetSocketAddress node;

        private StatusChange(Status status, InetSocketAddress node) {
            super(Type.STATUS_CHANGE);
            this.status = status;
            this.node = node;
        }

        // Assumes the type has already been deserialized
        private static StatusChange deserializeEvent(ByteBuf bb) {
            Status status = CBUtil.readEnumValue(Status.class, bb);
            InetSocketAddress node = CBUtil.readInet(bb);
            return new StatusChange(status, node);
        }

        @Override
        public String toString() {
            return status + " " + node;
        }
    }

    public static class SchemaChange extends ProtocolEvent {

        public enum Change { CREATED, UPDATED, DROPPED }
        public enum Target { KEYSPACE, TABLE, TYPE }

        public final Change change;
        public final Target target;
        public final String keyspace;
        public final String name;

        public SchemaChange(Change change, Target target, String keyspace, String name) {
            super(Type.SCHEMA_CHANGE);
            this.change = change;
            this.target = target;
            this.keyspace = keyspace;
            this.name = name;
        }

        // Assumes the type has already been deserialized
<<<<<<< HEAD
        private static SchemaChange deserializeEvent(ChannelBuffer cb, ProtocolVersion version) {
            Change change;
            Target target;
            String keyspace, name;
            switch (version) {
                case V1:
                case V2:
                    change = CBUtil.readEnumValue(Change.class, cb);
                    keyspace = CBUtil.readString(cb);
                    name = CBUtil.readString(cb);
                    target = name.isEmpty() ? Target.KEYSPACE : Target.TABLE;
                    return new SchemaChange(change, target, keyspace, name);
                case V3:
                    change = CBUtil.readEnumValue(Change.class, cb);
                    target = CBUtil.readEnumValue(Target.class, cb);
                    keyspace = CBUtil.readString(cb);
                    name = (target == Target.KEYSPACE) ? "" : CBUtil.readString(cb);
                    return new SchemaChange(change, target, keyspace, name);
                default:
                    throw version.unsupported();
            }
=======
        private static SchemaChange deserializeEvent(ByteBuf bb) {
            Change change = CBUtil.readEnumValue(Change.class, bb);
            String keyspace = CBUtil.readString(bb);
            String table = CBUtil.readString(bb);
            return new SchemaChange(change, keyspace, table);
>>>>>>> 74285f81
        }

        @Override
        public String toString() {
            return change.toString() + ' ' + target + ' ' + keyspace + (name.isEmpty() ? "" : '.' + name);
        }
    }

}<|MERGE_RESOLUTION|>--- conflicted
+++ resolved
@@ -29,23 +29,14 @@
         this.type = type;
     }
 
-<<<<<<< HEAD
-    public static ProtocolEvent deserialize(ChannelBuffer cb, ProtocolVersion version) {
-        switch (CBUtil.readEnumValue(Type.class, cb)) {
-=======
-    public static ProtocolEvent deserialize(ByteBuf bb) {
+    public static ProtocolEvent deserialize(ByteBuf bb, ProtocolVersion version) {
         switch (CBUtil.readEnumValue(Type.class, bb)) {
->>>>>>> 74285f81
             case TOPOLOGY_CHANGE:
                 return TopologyChange.deserializeEvent(bb);
             case STATUS_CHANGE:
                 return StatusChange.deserializeEvent(bb);
             case SCHEMA_CHANGE:
-<<<<<<< HEAD
-                return SchemaChange.deserializeEvent(cb, version);
-=======
-                return SchemaChange.deserializeEvent(bb);
->>>>>>> 74285f81
+                return SchemaChange.deserializeEvent(bb, version);
         }
         throw new AssertionError();
     }
@@ -120,35 +111,27 @@
         }
 
         // Assumes the type has already been deserialized
-<<<<<<< HEAD
-        private static SchemaChange deserializeEvent(ChannelBuffer cb, ProtocolVersion version) {
+        private static SchemaChange deserializeEvent(ByteBuf bb, ProtocolVersion version) {
             Change change;
             Target target;
             String keyspace, name;
             switch (version) {
                 case V1:
                 case V2:
-                    change = CBUtil.readEnumValue(Change.class, cb);
-                    keyspace = CBUtil.readString(cb);
-                    name = CBUtil.readString(cb);
+                    change = CBUtil.readEnumValue(Change.class, bb);
+                    keyspace = CBUtil.readString(bb);
+                    name = CBUtil.readString(bb);
                     target = name.isEmpty() ? Target.KEYSPACE : Target.TABLE;
                     return new SchemaChange(change, target, keyspace, name);
                 case V3:
-                    change = CBUtil.readEnumValue(Change.class, cb);
-                    target = CBUtil.readEnumValue(Target.class, cb);
-                    keyspace = CBUtil.readString(cb);
-                    name = (target == Target.KEYSPACE) ? "" : CBUtil.readString(cb);
+                    change = CBUtil.readEnumValue(Change.class, bb);
+                    target = CBUtil.readEnumValue(Target.class, bb);
+                    keyspace = CBUtil.readString(bb);
+                    name = (target == Target.KEYSPACE) ? "" : CBUtil.readString(bb);
                     return new SchemaChange(change, target, keyspace, name);
                 default:
                     throw version.unsupported();
             }
-=======
-        private static SchemaChange deserializeEvent(ByteBuf bb) {
-            Change change = CBUtil.readEnumValue(Change.class, bb);
-            String keyspace = CBUtil.readString(bb);
-            String table = CBUtil.readString(bb);
-            return new SchemaChange(change, keyspace, table);
->>>>>>> 74285f81
         }
 
         @Override
