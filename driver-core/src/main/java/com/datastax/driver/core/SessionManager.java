--- conflicted
+++ resolved
@@ -89,18 +89,6 @@
     }
 
     public PreparedStatement prepare(String query) {
-<<<<<<< HEAD
-        Connection.Future future = new Connection.Future(new Requests.Prepare(query));
-        execute(future, Statement.DEFAULT);
-        return toPreparedStatement(query, future);
-    }
-
-    public PreparedStatement prepare(RegularStatement statement) {
-        if (statement.getValues() != null)
-            throw new IllegalArgumentException("A statement to prepare should not have values");
-
-        PreparedStatement prepared = prepare(statement.toString());
-=======
         try {
             return Uninterruptibles.getUninterruptibly(prepareAsync(query));
         } catch (ExecutionException e) {
@@ -108,23 +96,25 @@
         }
     }
 
-    public PreparedStatement prepare(Statement statement) {
+    public PreparedStatement prepare(RegularStatement statement) {
         try {
             return Uninterruptibles.getUninterruptibly(prepareAsync(statement));
         } catch (ExecutionException e) {
             throw DefaultResultSetFuture.extractCauseFromExecutionException(e);
         }
     }
->>>>>>> 342de121
 
     public ListenableFuture<PreparedStatement> prepareAsync(String query) {
-        Connection.Future future = new Connection.Future(new PrepareMessage(query));
-        execute(future, Query.DEFAULT);
+        Connection.Future future = new Connection.Future(new Requests.Prepare(query));
+        execute(future, Statement.DEFAULT);
         return toPreparedStatement(query, future);
     }
 
-    public ListenableFuture<PreparedStatement> prepareAsync(final Statement statement) {
-        ListenableFuture<PreparedStatement> prepared = prepareAsync(statement.getQueryString());
+    public ListenableFuture<PreparedStatement> prepareAsync(final RegularStatement statement) {
+        if (statement.getValues() != null)
+            throw new IllegalArgumentException("A statement to prepare should not have values");
+
+        ListenableFuture<PreparedStatement> prepared = prepareAsync(statement.toString());
         return Futures.transform(prepared, new Function<PreparedStatement, PreparedStatement>() {
             @Override
             public PreparedStatement apply(PreparedStatement prepared) {
@@ -171,51 +161,16 @@
         return cluster;
     }
 
-<<<<<<< HEAD
-    private PreparedStatement toPreparedStatement(String query, Connection.Future future) {
-        try {
-            Message.Response response = Uninterruptibles.getUninterruptibly(future);
-            switch (response.type) {
-                case RESULT:
-                    Responses.Result rm = (Responses.Result)response;
-                    switch (rm.kind) {
-                        case PREPARED:
-                            Responses.Result.Prepared pmsg = (Responses.Result.Prepared)rm;
-                            DefaultPreparedStatement stmt = DefaultPreparedStatement.fromMessage(pmsg, cluster.getMetadata(), query, poolsState.keyspace);
-                            cluster.manager.addPrepared(stmt);
-                            try {
-                                // All Sessions are connected to the same nodes so it's enough to prepare only the nodes of this session.
-                                // If that changes, we'll have to make sure this propagate to other sessions too.
-                                prepare(stmt.getQueryString(), future.getAddress());
-                            } catch (InterruptedException e) {
-                                Thread.currentThread().interrupt();
-                                // This method doesn't propagate interruption, at least not for now. However, if we've
-                                // interrupted preparing queries on other node it's not a problem as we'll re-prepare
-                                // later if need be. So just ignore.
-                            }
-                            return stmt;
-                        default:
-                            throw new DriverInternalError(String.format("%s response received when prepared statement was expected", rm.kind));
-                    }
-                case ERROR:
-                    throw ((Responses.Error)response).asException(future.getAddress());
-                default:
-                    throw new DriverInternalError(String.format("%s response received when prepared statement was expected", response.type));
-            }
-        } catch (ExecutionException e) {
-            throw DefaultResultSetFuture.extractCauseFromExecutionException(e);
-        }
-=======
     private ListenableFuture<PreparedStatement> toPreparedStatement(final String query, final Connection.Future future) {
         return Futures.transform(future, new Function<Message.Response, PreparedStatement>() {
             public PreparedStatement apply(Message.Response response) {
                 switch (response.type) {
                     case RESULT:
-                        ResultMessage rm = (ResultMessage)response;
+                        Responses.Result rm = (Responses.Result)response;
                         switch (rm.kind) {
                             case PREPARED:
-                                ResultMessage.Prepared pmsg = (ResultMessage.Prepared)rm;
-                                PreparedStatement stmt = PreparedStatement.fromMessage(pmsg, cluster.getMetadata(), query, poolsState.keyspace);
+                                Responses.Result.Prepared pmsg = (Responses.Result.Prepared)rm;
+                                DefaultPreparedStatement stmt = DefaultPreparedStatement.fromMessage(pmsg, cluster.getMetadata(), query, poolsState.keyspace);
                                 cluster.manager.addPrepared(stmt);
                                 try {
                                     // All Sessions are connected to the same nodes so it's enough to prepare only the nodes of this session.
@@ -232,14 +187,12 @@
                                 throw new DriverInternalError(String.format("%s response received when prepared statement was expected", rm.kind));
                         }
                     case ERROR:
-                        DefaultResultSetFuture.extractCause(DefaultResultSetFuture.convertException(((ErrorMessage)response).error));
-                        throw new AssertionError();
+                        throw ((Responses.Error)response).asException(future.getAddress());
                     default:
                         throw new DriverInternalError(String.format("%s response received when prepared statement was expected", response.type));
                 }
             }
         });
->>>>>>> 342de121
     }
 
     Connection.Factory connectionFactory() {
