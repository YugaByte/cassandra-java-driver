--- conflicted
+++ resolved
@@ -49,13 +49,8 @@
         queryOptions = new QueryOptions();
         loadBalancingPolicy = new SortingLoadBalancingPolicy();
         cluster = Cluster.builder()
-<<<<<<< HEAD
-                .addContactPointsWithPorts(scassandra.address(2))
-                .withAddressTranslator(scassandra.addressTranslator())
-=======
                 .addContactPoints(scassandra.address(2).getAddress())
                 .withPort(scassandra.getBinaryPort())
->>>>>>> 2c3c7490
                 .withLoadBalancingPolicy(loadBalancingPolicy)
                 .withQueryOptions(queryOptions)
                 .withNettyOptions(nonQuietClusterCloseOptions)
