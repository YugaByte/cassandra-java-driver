/*
 * Copyright DataStax, Inc.
 *
 * Licensed under the Apache License, Version 2.0 (the "License");
 * you may not use this file except in compliance with the License.
 * You may obtain a copy of the License at
 *
 * http://www.apache.org/licenses/LICENSE-2.0
 *
 * Unless required by applicable law or agreed to in writing, software
 * distributed under the License is distributed on an "AS IS" BASIS,
 * WITHOUT WARRANTIES OR CONDITIONS OF ANY KIND, either express or implied.
 * See the License for the specific language governing permissions and
 * limitations under the License.
 */
package com.datastax.driver.core;

import static com.datastax.driver.core.Assertions.assertThat;
import static com.google.common.collect.Lists.newArrayList;
import static org.testng.Assert.assertEquals;
import static org.testng.Assert.fail;

import com.datastax.driver.core.exceptions.InvalidTypeException;
import com.datastax.driver.core.utils.Bytes;
import java.math.BigDecimal;
import java.math.BigInteger;
import java.net.InetAddress;
import java.nio.ByteBuffer;
import java.util.Arrays;
import java.util.Date;
import java.util.HashMap;
import java.util.LinkedHashMap;
import java.util.LinkedHashSet;
import java.util.List;
import java.util.Map;
import java.util.Set;
import java.util.UUID;
import org.testng.annotations.Test;

/** DataType simple unit tests. */
public class DataTypeTest {

  CodecRegistry codecRegistry = new CodecRegistry();

  ProtocolVersion protocolVersion = ProtocolVersion.NEWEST_SUPPORTED;

  static boolean exclude(DataType t) {
    return t.getName() == DataType.Name.COUNTER || t.getName() == DataType.Name.DURATION;
  }

  /** A test value for a primitive data type */
  static class TestValue {
    /** The value as a Java object */
    final Object javaObject;
    /** A CQL string that should parse to the value */
    final String cqlInputString;
    /** How the value should be formatted in CQL */
    final String cqlOutputString;

<<<<<<< HEAD
    private static TestValue[] primitiveTestValues(DataType dt) {
        switch (dt.getName()) {
            case ASCII:
            case TEXT:
            case VARCHAR:
                return new TestValue[]{
                        new TestValue("foo", "'foo'", "'foo'"),
                        new TestValue("fo'o", "'fo''o'", "'fo''o'"),
                        new TestValue(null, null, "NULL"), new TestValue(null, "null", "NULL"), new TestValue(null, "NULL", "NULL")};
            case BIGINT:
                return new TestValue[]{
                        new TestValue(42L, "42", "42"),
                        new TestValue(91294377723L, "91294377723", "91294377723"),
                        new TestValue(-133L, "-133", "-133"),
                        new TestValue(null, null, "NULL"), new TestValue(null, "null", "NULL"), new TestValue(null, "NULL", "NULL")};
            case TIMESTAMP:
                // input: single quotes are optional for long literals, mandatory for date patterns
                return new TestValue[]{
                        new TestValue(new Date(42L), "42", "42"),
                        new TestValue(new Date(91294377723L), "91294377723", "91294377723"),
                        new TestValue(new Date(-133L), "-133", "-133"),
                        new TestValue(new Date(784041330999L), "'1994-11-05T14:15:30.999+0100'", "784041330999"),
                        new TestValue(null, null, "NULL"), new TestValue(null, "null", "NULL"), new TestValue(null, "NULL", "NULL")};
            case DATE:
                // input: single quotes are optional for long literals, mandatory for date patterns
                return new TestValue[]{
                        new TestValue(LocalDate.fromDaysSinceEpoch(16071), "'2014-01-01'", "'2014-01-01'"),
                        new TestValue(LocalDate.fromDaysSinceEpoch(0), "'1970-01-01'", "'1970-01-01'"),
                        new TestValue(LocalDate.fromDaysSinceEpoch((int) (2147483648L - (1L << 31))), "'2147483648'", "'1970-01-01'"),
                        new TestValue(LocalDate.fromDaysSinceEpoch((int) (0 - (1L << 31))), "0", "'-5877641-06-23'"),
                        new TestValue(null, null, "NULL"), new TestValue(null, "null", "NULL"), new TestValue(null, "NULL", "NULL")};
            case TIME:
                // input: all literals must by enclosed in single quotes
                return new TestValue[]{
                        new TestValue(54012123450000L, "'54012123450000'", "'15:00:12.123450000'"),
                        new TestValue(0L, "'0'", "'00:00:00.000000000'"),
                        new TestValue(54012012345000L, "'15:00:12.012345000'", "'15:00:12.012345000'"),
                        new TestValue(null, null, "NULL"), new TestValue(null, "null", "NULL"), new TestValue(null, "NULL", "NULL")};
            case BLOB:
                return new TestValue[]{
                        new TestValue(Bytes.fromHexString("0x2450"), "0x2450", "0x2450"),
                        new TestValue(ByteBuffer.allocate(0), "0x", "0x"),
                        new TestValue(null, null, "NULL"), new TestValue(null, "null", "NULL"), new TestValue(null, "NULL", "NULL")};
            case BOOLEAN:
                return new TestValue[]{
                        new TestValue(true, "true", "true"),
                        new TestValue(false, "false", "false"),
                        new TestValue(null, null, "NULL"), new TestValue(null, "null", "NULL"), new TestValue(null, "NULL", "NULL")};
            case DECIMAL:
                return new TestValue[]{
                        new TestValue(new BigDecimal("1.23E+8"), "1.23E+8", "1.23E+8"),
                        new TestValue(null, null, "NULL"), new TestValue(null, "null", "NULL"), new TestValue(null, "NULL", "NULL")};
            case DOUBLE:
                return new TestValue[]{
                        new TestValue(2.39324324, "2.39324324", "2.39324324"),
                        new TestValue(-12., "-12.0", "-12.0"),
                        new TestValue(null, null, "NULL"), new TestValue(null, "null", "NULL"), new TestValue(null, "NULL", "NULL")};
            case FLOAT:
                return new TestValue[]{
                        new TestValue(2.39f, "2.39", "2.39"),
                        new TestValue(-12.f, "-12.0", "-12.0"),
                        new TestValue(null, null, "NULL"), new TestValue(null, "null", "NULL"), new TestValue(null, "NULL", "NULL")};
            case INET:
                try {
                    return new TestValue[]{
                            new TestValue(InetAddress.getByName("128.2.12.3"), "'128.2.12.3'", "'128.2.12.3'"),
                            new TestValue(null, null, "NULL"), new TestValue(null, "null", "NULL"), new TestValue(null, "NULL", "NULL")};
                } catch (java.net.UnknownHostException e) {
                    throw new RuntimeException();
                }
            case TINYINT:
                return new TestValue[]{
                        new TestValue((byte) -4, "-4", "-4"),
                        new TestValue((byte) 44, "44", "44"),
                        new TestValue(null, null, "NULL"), new TestValue(null, "null", "NULL"), new TestValue(null, "NULL", "NULL")};
            case SMALLINT:
                return new TestValue[]{
                        new TestValue((short) -3, "-3", "-3"),
                        new TestValue((short) 43, "43", "43"),
                        new TestValue(null, null, "NULL"), new TestValue(null, "null", "NULL"), new TestValue(null, "NULL", "NULL")};
            case INT:
                return new TestValue[]{
                        new TestValue(-2, "-2", "-2"),
                        new TestValue(42, "42", "42"),
                        new TestValue(null, null, "NULL"), new TestValue(null, "null", "NULL"), new TestValue(null, "NULL", "NULL")};
            case TIMEUUID:
                return new TestValue[]{
                        new TestValue(UUID.fromString("FE2B4360-28C6-11E2-81C1-0800200C9A66"), "fe2b4360-28c6-11e2-81c1-0800200c9a66", "fe2b4360-28c6-11e2-81c1-0800200c9a66"),
                        new TestValue(null, null, "NULL"), new TestValue(null, "null", "NULL"), new TestValue(null, "NULL", "NULL")};
            case UUID:
                return new TestValue[]{
                        new TestValue(UUID.fromString("FE2B4360-28C6-11E2-81C1-0800200C9A66"), "fe2b4360-28c6-11e2-81c1-0800200c9a66", "fe2b4360-28c6-11e2-81c1-0800200c9a66"),
                        new TestValue(UUID.fromString("067e6162-3b6f-4ae2-a171-2470b63dff00"), "067e6162-3b6f-4ae2-a171-2470b63dff00", "067e6162-3b6f-4ae2-a171-2470b63dff00"),
                        new TestValue(null, null, "NULL"), new TestValue(null, "null", "NULL"), new TestValue(null, "NULL", "NULL")};
            case VARINT:
                return new TestValue[]{
                        new TestValue(new BigInteger("12387290982347987032483422342432"), "12387290982347987032483422342432", "12387290982347987032483422342432"),
                        new TestValue(null, null, "NULL"), new TestValue(null, "null", "NULL"), new TestValue(null, "NULL", "NULL")};
            case JSON:
                return new TestValue[]{
                    new TestValue("{\"a\":1}", "'{\"a\":1}'", "'{\"a\":1}'"),
                    new TestValue(null, null, "NULL"), new TestValue(null, "null", "NULL"), new TestValue(null, "NULL", "NULL")};
            default:
                throw new RuntimeException("Missing handling of " + dt);
        }
=======
    TestValue(Object javaObject, String cqlInputString, String cqlOutputString) {
      this.javaObject = javaObject;
      this.cqlInputString = cqlInputString;
      this.cqlOutputString = cqlOutputString;
>>>>>>> 5d6c974d
    }
  }

  private static TestValue[] primitiveTestValues(DataType dt) {
    switch (dt.getName()) {
      case ASCII:
      case TEXT:
      case VARCHAR:
        return new TestValue[] {
          new TestValue("foo", "'foo'", "'foo'"),
          new TestValue("fo'o", "'fo''o'", "'fo''o'"),
          new TestValue(null, null, "NULL"),
          new TestValue(null, "null", "NULL"),
          new TestValue(null, "NULL", "NULL")
        };
      case BIGINT:
        return new TestValue[] {
          new TestValue(42L, "42", "42"),
          new TestValue(91294377723L, "91294377723", "91294377723"),
          new TestValue(-133L, "-133", "-133"),
          new TestValue(null, null, "NULL"),
          new TestValue(null, "null", "NULL"),
          new TestValue(null, "NULL", "NULL")
        };
      case TIMESTAMP:
        // input: single quotes are optional for long literals, mandatory for date patterns
        return new TestValue[] {
          new TestValue(new Date(42L), "42", "42"),
          new TestValue(new Date(91294377723L), "91294377723", "91294377723"),
          new TestValue(new Date(-133L), "-133", "-133"),
          new TestValue(new Date(784041330999L), "'1994-11-05T14:15:30.999+0100'", "784041330999"),
          new TestValue(null, null, "NULL"),
          new TestValue(null, "null", "NULL"),
          new TestValue(null, "NULL", "NULL")
        };
      case DATE:
        // input: single quotes are optional for long literals, mandatory for date patterns
        return new TestValue[] {
          new TestValue(LocalDate.fromDaysSinceEpoch(16071), "'2014-01-01'", "'2014-01-01'"),
          new TestValue(LocalDate.fromDaysSinceEpoch(0), "'1970-01-01'", "'1970-01-01'"),
          new TestValue(
              LocalDate.fromDaysSinceEpoch((int) (2147483648L - (1L << 31))),
              "'2147483648'",
              "'1970-01-01'"),
          new TestValue(
              LocalDate.fromDaysSinceEpoch((int) (0 - (1L << 31))), "0", "'-5877641-06-23'"),
          new TestValue(null, null, "NULL"),
          new TestValue(null, "null", "NULL"),
          new TestValue(null, "NULL", "NULL")
        };
      case TIME:
        // input: all literals must by enclosed in single quotes
        return new TestValue[] {
          new TestValue(54012123450000L, "'54012123450000'", "'15:00:12.123450000'"),
          new TestValue(0L, "'0'", "'00:00:00.000000000'"),
          new TestValue(54012012345000L, "'15:00:12.012345000'", "'15:00:12.012345000'"),
          new TestValue(null, null, "NULL"),
          new TestValue(null, "null", "NULL"),
          new TestValue(null, "NULL", "NULL")
        };
      case BLOB:
        return new TestValue[] {
          new TestValue(Bytes.fromHexString("0x2450"), "0x2450", "0x2450"),
          new TestValue(ByteBuffer.allocate(0), "0x", "0x"),
          new TestValue(null, null, "NULL"),
          new TestValue(null, "null", "NULL"),
          new TestValue(null, "NULL", "NULL")
        };
      case BOOLEAN:
        return new TestValue[] {
          new TestValue(true, "true", "true"),
          new TestValue(false, "false", "false"),
          new TestValue(null, null, "NULL"),
          new TestValue(null, "null", "NULL"),
          new TestValue(null, "NULL", "NULL")
        };
      case DECIMAL:
        return new TestValue[] {
          new TestValue(new BigDecimal("1.23E+8"), "1.23E+8", "1.23E+8"),
          new TestValue(null, null, "NULL"),
          new TestValue(null, "null", "NULL"),
          new TestValue(null, "NULL", "NULL")
        };
      case DOUBLE:
        return new TestValue[] {
          new TestValue(2.39324324, "2.39324324", "2.39324324"),
          new TestValue(-12., "-12.0", "-12.0"),
          new TestValue(null, null, "NULL"),
          new TestValue(null, "null", "NULL"),
          new TestValue(null, "NULL", "NULL")
        };
      case FLOAT:
        return new TestValue[] {
          new TestValue(2.39f, "2.39", "2.39"),
          new TestValue(-12.f, "-12.0", "-12.0"),
          new TestValue(null, null, "NULL"),
          new TestValue(null, "null", "NULL"),
          new TestValue(null, "NULL", "NULL")
        };
      case INET:
        try {
          return new TestValue[] {
            new TestValue(InetAddress.getByName("128.2.12.3"), "'128.2.12.3'", "'128.2.12.3'"),
            new TestValue(null, null, "NULL"),
            new TestValue(null, "null", "NULL"),
            new TestValue(null, "NULL", "NULL")
          };
        } catch (java.net.UnknownHostException e) {
          throw new RuntimeException();
        }
      case TINYINT:
        return new TestValue[] {
          new TestValue((byte) -4, "-4", "-4"),
          new TestValue((byte) 44, "44", "44"),
          new TestValue(null, null, "NULL"),
          new TestValue(null, "null", "NULL"),
          new TestValue(null, "NULL", "NULL")
        };
      case SMALLINT:
        return new TestValue[] {
          new TestValue((short) -3, "-3", "-3"),
          new TestValue((short) 43, "43", "43"),
          new TestValue(null, null, "NULL"),
          new TestValue(null, "null", "NULL"),
          new TestValue(null, "NULL", "NULL")
        };
      case INT:
        return new TestValue[] {
          new TestValue(-2, "-2", "-2"),
          new TestValue(42, "42", "42"),
          new TestValue(null, null, "NULL"),
          new TestValue(null, "null", "NULL"),
          new TestValue(null, "NULL", "NULL")
        };
      case TIMEUUID:
        return new TestValue[] {
          new TestValue(
              UUID.fromString("FE2B4360-28C6-11E2-81C1-0800200C9A66"),
              "fe2b4360-28c6-11e2-81c1-0800200c9a66",
              "fe2b4360-28c6-11e2-81c1-0800200c9a66"),
          new TestValue(null, null, "NULL"),
          new TestValue(null, "null", "NULL"),
          new TestValue(null, "NULL", "NULL")
        };
      case UUID:
        return new TestValue[] {
          new TestValue(
              UUID.fromString("FE2B4360-28C6-11E2-81C1-0800200C9A66"),
              "fe2b4360-28c6-11e2-81c1-0800200c9a66",
              "fe2b4360-28c6-11e2-81c1-0800200c9a66"),
          new TestValue(
              UUID.fromString("067e6162-3b6f-4ae2-a171-2470b63dff00"),
              "067e6162-3b6f-4ae2-a171-2470b63dff00",
              "067e6162-3b6f-4ae2-a171-2470b63dff00"),
          new TestValue(null, null, "NULL"),
          new TestValue(null, "null", "NULL"),
          new TestValue(null, "NULL", "NULL")
        };
      case VARINT:
        return new TestValue[] {
          new TestValue(
              new BigInteger("12387290982347987032483422342432"),
              "12387290982347987032483422342432",
              "12387290982347987032483422342432"),
          new TestValue(null, null, "NULL"),
          new TestValue(null, "null", "NULL"),
          new TestValue(null, "NULL", "NULL")
        };
      default:
        throw new RuntimeException("Missing handling of " + dt);
    }
  }

  @Test(groups = "unit")
  public void parseNativeTest() {
    for (DataType dt : DataType.allPrimitiveTypes()) {
      if (exclude(dt)) continue;

      for (TestValue value : primitiveTestValues(dt))
        assertThat(codecRegistry.codecFor(dt).parse(value.cqlInputString))
            .as("Parsing input %s to a %s", value.cqlInputString, dt)
            .isEqualTo(value.javaObject);
    }
  }

  @Test(groups = "unit")
  public void formatNativeTest() {
    for (DataType dt : DataType.allPrimitiveTypes()) {
      if (exclude(dt)) continue;

      for (TestValue value : primitiveTestValues(dt))
        assertThat(codecRegistry.codecFor(dt).format(value.javaObject))
            .as("Formatting a %s expecting %s", dt, value.cqlOutputString)
            .isEqualTo(value.cqlOutputString);
    }
  }

  @Test(groups = "unit")
  public void parseFormatListTest() {
    String toParse = "['Foo','Bar','Foo''bar']";
    List<String> toFormat = Arrays.asList("Foo", "Bar", "Foo'bar");
    DataType dt = DataType.list(DataType.text());
    assertEquals(codecRegistry.codecFor(dt).parse(toParse), toFormat);
    assertEquals(codecRegistry.codecFor(dt).format(toFormat), toParse);
  }

  @SuppressWarnings("serial")
  @Test(groups = "unit")
  public void parseFormatSetTest() {
    String toParse = "{'Foo','Bar','Foo''bar'}";
    Set<String> toFormat =
        new LinkedHashSet<String>() {
          {
            add("Foo");
            add("Bar");
            add("Foo'bar");
          }
        };
    DataType dt = DataType.set(DataType.text());
    assertEquals(codecRegistry.codecFor(dt).parse(toParse), toFormat);
    assertEquals(codecRegistry.codecFor(dt).format(toFormat), toParse);
  }

  @SuppressWarnings("serial")
  @Test(groups = "unit")
  public void parseFormatMapTest() {
    String toParse = "{'Foo':3,'Bar':42,'Foo''bar':-24}";
    Map<String, Integer> toFormat =
        new LinkedHashMap<String, Integer>() {
          {
            put("Foo", 3);
            put("Bar", 42);
            put("Foo'bar", -24);
          }
        };
    DataType dt = DataType.map(DataType.text(), DataType.cint());
    assertEquals(codecRegistry.codecFor(dt).parse(toParse), toFormat);
    assertEquals(codecRegistry.codecFor(dt).format(toFormat), toParse);
  }

  @SuppressWarnings("serial")
  @Test(groups = "unit")
  public void parseFormatUDTTest() {
    String toParse = "{t:'fo''o',i:3,\"L\":['a','b'],s:{3:{a:0x01}}}";

    final UserType udt1 =
        new UserType(
            "ks",
            "t",
            false,
            Arrays.asList(new UserType.Field("a", DataType.blob())),
            protocolVersion,
            codecRegistry);
    UserType udt2 =
        new UserType(
            "ks",
            "t",
            false,
            Arrays.asList(
                new UserType.Field("t", DataType.text()),
                new UserType.Field("i", DataType.cint()),
                new UserType.Field("L", DataType.list(DataType.text())),
                new UserType.Field("s", DataType.map(DataType.cint(), udt1))),
            protocolVersion,
            codecRegistry);

    UDTValue toFormat = udt2.newValue();
    toFormat.setString("t", "fo'o");
    toFormat.setInt("i", 3);
    toFormat.setList("\"L\"", Arrays.<String>asList("a", "b"));
    toFormat.setMap(
        "s",
        new HashMap<Integer, UDTValue>() {
          {
            put(3, udt1.newValue().setBytes("a", ByteBuffer.wrap(new byte[] {1})));
          }
        });

    assertEquals(codecRegistry.codecFor(udt2).parse(toParse), toFormat);
    assertEquals(codecRegistry.codecFor(udt2).format(toFormat), toParse);
  }

  @SuppressWarnings("deprecation")
  @Test(groups = "unit")
  public void parseFormatTupleTest() {

    String toParse = "(1,'foo',1.0)";
    TupleType t =
        new TupleType(
            newArrayList(DataType.cint(), DataType.text(), DataType.cfloat()),
            protocolVersion,
            codecRegistry);
    TupleValue toFormat = t.newValue(1, "foo", 1.0f);

    assertEquals(codecRegistry.codecFor(t).parse(toParse), toFormat);
    assertEquals(codecRegistry.codecFor(t).format(toFormat), toParse);
  }

  @Test(groups = "unit")
  public void serializeDeserializeTest() {
    for (ProtocolVersion v : ProtocolVersion.values()) serializeDeserializeTest(v);
  }

  public void serializeDeserializeTest(ProtocolVersion version) {

    for (DataType dt : DataType.allPrimitiveTypes()) {
      if (exclude(dt)) continue;

      Object value = TestUtils.getFixedValue(dt);
      TypeCodec<Object> codec = codecRegistry.codecFor(dt);
      assertEquals(codec.deserialize(codec.serialize(value, version), version), value);
    }

    TypeCodec<Long> codec = codecRegistry.codecFor(DataType.bigint());

    try {
      ByteBuffer badValue = ByteBuffer.allocate(4);
      codec.deserialize(badValue, version);
      fail("This should not have worked");
    } catch (InvalidTypeException e) {
      /* That's what we want */
    }
  }

  @Test(groups = "unit")
  public void serializeDeserializeCollectionsTest() {
    for (ProtocolVersion v : ProtocolVersion.values()) serializeDeserializeCollectionsTest(v);
  }

  public void serializeDeserializeCollectionsTest(ProtocolVersion version) {

    List<String> l = Arrays.asList("foo", "bar");

    DataType dt = DataType.list(DataType.text());
    TypeCodec<List<String>> codec = codecRegistry.codecFor(dt);
    assertEquals(codec.deserialize(codec.serialize(l, version), version), l);

    try {
      DataType listOfBigint = DataType.list(DataType.bigint());
      codec = codecRegistry.codecFor(listOfBigint);
      codec.serialize(l, version);
      fail("This should not have worked");
    } catch (InvalidTypeException e) {
      /* That's what we want */
    }
  }
}<|MERGE_RESOLUTION|>--- conflicted
+++ resolved
@@ -57,118 +57,10 @@
     /** How the value should be formatted in CQL */
     final String cqlOutputString;
 
-<<<<<<< HEAD
-    private static TestValue[] primitiveTestValues(DataType dt) {
-        switch (dt.getName()) {
-            case ASCII:
-            case TEXT:
-            case VARCHAR:
-                return new TestValue[]{
-                        new TestValue("foo", "'foo'", "'foo'"),
-                        new TestValue("fo'o", "'fo''o'", "'fo''o'"),
-                        new TestValue(null, null, "NULL"), new TestValue(null, "null", "NULL"), new TestValue(null, "NULL", "NULL")};
-            case BIGINT:
-                return new TestValue[]{
-                        new TestValue(42L, "42", "42"),
-                        new TestValue(91294377723L, "91294377723", "91294377723"),
-                        new TestValue(-133L, "-133", "-133"),
-                        new TestValue(null, null, "NULL"), new TestValue(null, "null", "NULL"), new TestValue(null, "NULL", "NULL")};
-            case TIMESTAMP:
-                // input: single quotes are optional for long literals, mandatory for date patterns
-                return new TestValue[]{
-                        new TestValue(new Date(42L), "42", "42"),
-                        new TestValue(new Date(91294377723L), "91294377723", "91294377723"),
-                        new TestValue(new Date(-133L), "-133", "-133"),
-                        new TestValue(new Date(784041330999L), "'1994-11-05T14:15:30.999+0100'", "784041330999"),
-                        new TestValue(null, null, "NULL"), new TestValue(null, "null", "NULL"), new TestValue(null, "NULL", "NULL")};
-            case DATE:
-                // input: single quotes are optional for long literals, mandatory for date patterns
-                return new TestValue[]{
-                        new TestValue(LocalDate.fromDaysSinceEpoch(16071), "'2014-01-01'", "'2014-01-01'"),
-                        new TestValue(LocalDate.fromDaysSinceEpoch(0), "'1970-01-01'", "'1970-01-01'"),
-                        new TestValue(LocalDate.fromDaysSinceEpoch((int) (2147483648L - (1L << 31))), "'2147483648'", "'1970-01-01'"),
-                        new TestValue(LocalDate.fromDaysSinceEpoch((int) (0 - (1L << 31))), "0", "'-5877641-06-23'"),
-                        new TestValue(null, null, "NULL"), new TestValue(null, "null", "NULL"), new TestValue(null, "NULL", "NULL")};
-            case TIME:
-                // input: all literals must by enclosed in single quotes
-                return new TestValue[]{
-                        new TestValue(54012123450000L, "'54012123450000'", "'15:00:12.123450000'"),
-                        new TestValue(0L, "'0'", "'00:00:00.000000000'"),
-                        new TestValue(54012012345000L, "'15:00:12.012345000'", "'15:00:12.012345000'"),
-                        new TestValue(null, null, "NULL"), new TestValue(null, "null", "NULL"), new TestValue(null, "NULL", "NULL")};
-            case BLOB:
-                return new TestValue[]{
-                        new TestValue(Bytes.fromHexString("0x2450"), "0x2450", "0x2450"),
-                        new TestValue(ByteBuffer.allocate(0), "0x", "0x"),
-                        new TestValue(null, null, "NULL"), new TestValue(null, "null", "NULL"), new TestValue(null, "NULL", "NULL")};
-            case BOOLEAN:
-                return new TestValue[]{
-                        new TestValue(true, "true", "true"),
-                        new TestValue(false, "false", "false"),
-                        new TestValue(null, null, "NULL"), new TestValue(null, "null", "NULL"), new TestValue(null, "NULL", "NULL")};
-            case DECIMAL:
-                return new TestValue[]{
-                        new TestValue(new BigDecimal("1.23E+8"), "1.23E+8", "1.23E+8"),
-                        new TestValue(null, null, "NULL"), new TestValue(null, "null", "NULL"), new TestValue(null, "NULL", "NULL")};
-            case DOUBLE:
-                return new TestValue[]{
-                        new TestValue(2.39324324, "2.39324324", "2.39324324"),
-                        new TestValue(-12., "-12.0", "-12.0"),
-                        new TestValue(null, null, "NULL"), new TestValue(null, "null", "NULL"), new TestValue(null, "NULL", "NULL")};
-            case FLOAT:
-                return new TestValue[]{
-                        new TestValue(2.39f, "2.39", "2.39"),
-                        new TestValue(-12.f, "-12.0", "-12.0"),
-                        new TestValue(null, null, "NULL"), new TestValue(null, "null", "NULL"), new TestValue(null, "NULL", "NULL")};
-            case INET:
-                try {
-                    return new TestValue[]{
-                            new TestValue(InetAddress.getByName("128.2.12.3"), "'128.2.12.3'", "'128.2.12.3'"),
-                            new TestValue(null, null, "NULL"), new TestValue(null, "null", "NULL"), new TestValue(null, "NULL", "NULL")};
-                } catch (java.net.UnknownHostException e) {
-                    throw new RuntimeException();
-                }
-            case TINYINT:
-                return new TestValue[]{
-                        new TestValue((byte) -4, "-4", "-4"),
-                        new TestValue((byte) 44, "44", "44"),
-                        new TestValue(null, null, "NULL"), new TestValue(null, "null", "NULL"), new TestValue(null, "NULL", "NULL")};
-            case SMALLINT:
-                return new TestValue[]{
-                        new TestValue((short) -3, "-3", "-3"),
-                        new TestValue((short) 43, "43", "43"),
-                        new TestValue(null, null, "NULL"), new TestValue(null, "null", "NULL"), new TestValue(null, "NULL", "NULL")};
-            case INT:
-                return new TestValue[]{
-                        new TestValue(-2, "-2", "-2"),
-                        new TestValue(42, "42", "42"),
-                        new TestValue(null, null, "NULL"), new TestValue(null, "null", "NULL"), new TestValue(null, "NULL", "NULL")};
-            case TIMEUUID:
-                return new TestValue[]{
-                        new TestValue(UUID.fromString("FE2B4360-28C6-11E2-81C1-0800200C9A66"), "fe2b4360-28c6-11e2-81c1-0800200c9a66", "fe2b4360-28c6-11e2-81c1-0800200c9a66"),
-                        new TestValue(null, null, "NULL"), new TestValue(null, "null", "NULL"), new TestValue(null, "NULL", "NULL")};
-            case UUID:
-                return new TestValue[]{
-                        new TestValue(UUID.fromString("FE2B4360-28C6-11E2-81C1-0800200C9A66"), "fe2b4360-28c6-11e2-81c1-0800200c9a66", "fe2b4360-28c6-11e2-81c1-0800200c9a66"),
-                        new TestValue(UUID.fromString("067e6162-3b6f-4ae2-a171-2470b63dff00"), "067e6162-3b6f-4ae2-a171-2470b63dff00", "067e6162-3b6f-4ae2-a171-2470b63dff00"),
-                        new TestValue(null, null, "NULL"), new TestValue(null, "null", "NULL"), new TestValue(null, "NULL", "NULL")};
-            case VARINT:
-                return new TestValue[]{
-                        new TestValue(new BigInteger("12387290982347987032483422342432"), "12387290982347987032483422342432", "12387290982347987032483422342432"),
-                        new TestValue(null, null, "NULL"), new TestValue(null, "null", "NULL"), new TestValue(null, "NULL", "NULL")};
-            case JSON:
-                return new TestValue[]{
-                    new TestValue("{\"a\":1}", "'{\"a\":1}'", "'{\"a\":1}'"),
-                    new TestValue(null, null, "NULL"), new TestValue(null, "null", "NULL"), new TestValue(null, "NULL", "NULL")};
-            default:
-                throw new RuntimeException("Missing handling of " + dt);
-        }
-=======
     TestValue(Object javaObject, String cqlInputString, String cqlOutputString) {
       this.javaObject = javaObject;
       this.cqlInputString = cqlInputString;
       this.cqlOutputString = cqlOutputString;
->>>>>>> 5d6c974d
     }
   }
 
@@ -333,6 +225,13 @@
               new BigInteger("12387290982347987032483422342432"),
               "12387290982347987032483422342432",
               "12387290982347987032483422342432"),
+          new TestValue(null, null, "NULL"),
+          new TestValue(null, "null", "NULL"),
+          new TestValue(null, "NULL", "NULL")
+        };
+      case JSON:
+        return new TestValue[] {
+          new TestValue("{\"a\":1}", "'{\"a\":1}'", "'{\"a\":1}'"),
           new TestValue(null, null, "NULL"),
           new TestValue(null, "null", "NULL"),
           new TestValue(null, "NULL", "NULL")
