--- conflicted
+++ resolved
@@ -56,7 +56,6 @@
         );
     }
 
-<<<<<<< HEAD
     /**
      * Validates that columns using custom types are properly handled by the driver in the following ways:
      * <p/>
@@ -158,10 +157,6 @@
 
 
     private ByteBuffer serializeForDynamicCompositeType(Object... params) {
-
-=======
-    private ByteBuffer serializeForDynamicType(Object... params) {
->>>>>>> 9300eb71
         List<ByteBuffer> l = new ArrayList<ByteBuffer>();
         int size = 0;
         for (Object p : params) {
