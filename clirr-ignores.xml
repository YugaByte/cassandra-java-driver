--- conflicted
+++ resolved
@@ -9,7 +9,6 @@
   * add new differences if needed. Difference types are explained at http://www.mojohaus.org/clirr-maven-plugin/examples/ignored-differences.html
 -->
 <differences>
-<<<<<<< HEAD
 
   <difference>
     <differenceType>6006</differenceType> <!-- field now final -->
@@ -30,21 +29,22 @@
     <justification>False positive: HostConnectionPool is not exposed to clients</justification>
   </difference>
 
-=======
   <difference>
     <differenceType>1001</differenceType> <!-- decreased visibility -->
     <className>com/datastax/driver/core/ConvictionPolicy$Factory</className>
     <justification>False positive, the enclosing class is package-private so this was never exposed</justification>
   </difference>
+  
   <difference>
     <differenceType>8001</differenceType> <!-- class removed -->
     <className>com/datastax/driver/core/ConvictionPolicy$Simple</className>
     <justification>False positive, the enclosing class is package-private so this was never exposed</justification>
   </difference>
+  
   <difference>
     <differenceType>8001</differenceType> <!-- class removed -->
     <className>com/datastax/driver/core/ConvictionPolicy$Simple$Factory</className>
     <justification>False positive, the enclosing class is package-private so this was never exposed</justification>
   </difference>
->>>>>>> dc32a6db
+  
 </differences>